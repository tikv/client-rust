sudo: false

language: rust
os:
  - linux
  # - windows # TODO: https://github.com/pingcap/kvproto/issues/355
  - osx
rust:
  - stable
  - nightly

env:
  global:
    - RUST_BACKTRACE=1
#    - RUSTFLAGS="-D warnings"
<<<<<<< HEAD
    - RUSTDOCFLAGS="-D warnings" 
=======
#    - RUSTDOCFLAGS="-D warnings" 
>>>>>>> 3fad149f

addons:
  apt:
    update: true
    sources:
      - sourceline: 'ppa:maarten-fonville/protobuf'
    packages:
      - protobuf-compiler
  homebrew:
    packages:
      - protobuf
      - cmake
      - go

install:
  - if [[ $TRAVIS_OS_NAME == "linux" && $TRAVIS_RUST_VERSION == "stable" ]]; then rustup component add rustfmt; fi
  - if [[ $TRAVIS_OS_NAME == "linux" && $TRAVIS_RUST_VERSION == "stable" ]]; then rustup component add clippy; fi
  - if [[ $TRAVIS_OS_NAME == "windows" ]]; then choco install golang cmake strawberryperl protoc; fi
  - if [[ $TRAVIS_OS_NAME == "windows" ]]; then export PATH="$PATH:/c/Go/bin/:/c/Program Files/CMake/bin"; fi

before_script:
  - eval "$(gimme stable)"

script:
  - which go && go version
  - if [[ $TRAVIS_OS_NAME == "linux" && $TRAVIS_RUST_VERSION == "stable" ]]; then cargo fmt -- --check; fi
  - if [[ $TRAVIS_OS_NAME == "linux" && $TRAVIS_RUST_VERSION == "stable" ]]; then cargo clippy -- -D clippy::all; fi
  - cargo build --all
  - cargo build --examples
  - if [[ $TRAVIS_OS_NAME == "linux" && $TRAVIS_RUST_VERSION == "nightly" ]]; then cargo doc --workspace --exclude tikv-client-proto --document-private-items --no-deps; fi
  - if [[ $TRAVIS_RUST_VERSION == "nightly" ]]; then cargo test --all -- --nocapture; fi
  # For now we only run full integration tests on Linux. Here's why:
  # * Docker on OS X is not supported by Travis.
  # * Docker on Windows seems to not have the correct binary at `"/c/Program Files/Docker/Docker/DockerCli.exe" to switch it to Linux containers.
  - if [[ $TRAVIS_OS_NAME == "linux" && $TRAVIS_RUST_VERSION == "nightly" ]]; then docker run -d --net=host --name pd --rm pingcap/pd:nightly --name "pd" --data-dir "pd" --client-urls "http://127.0.0.1:2379" --advertise-client-urls "http://127.0.0.1:2379"; fi
  - if [[ $TRAVIS_OS_NAME == "linux" && $TRAVIS_RUST_VERSION == "nightly" ]]; then docker run -d --net=host --name kv --rm --ulimit nofile=90000:90000 pingcap/tikv:nightly --pd-endpoints "127.0.0.1:2379" --addr "127.0.0.1:2378" --data-dir "kv"; fi
  - if [[ $TRAVIS_OS_NAME == "linux" && $TRAVIS_RUST_VERSION == "nightly" ]]; then docker ps; fi
  - if [[ $TRAVIS_OS_NAME == "linux" && $TRAVIS_RUST_VERSION == "nightly" ]]; then docker logs pd; fi
  - if [[ $TRAVIS_OS_NAME == "linux" && $TRAVIS_RUST_VERSION == "nightly" ]]; then docker logs kv; fi
  - if [[ $TRAVIS_OS_NAME == "linux" && $TRAVIS_RUST_VERSION == "nightly" ]]; then sleep 60; fi
  - if [[ $TRAVIS_OS_NAME == "linux" && $TRAVIS_RUST_VERSION == "nightly" ]]; then PD_ADDRS="127.0.0.1:2379" cargo test --all --features integration-tests -- --nocapture; fi
  - if [[ $TRAVIS_OS_NAME == "linux" && $TRAVIS_RUST_VERSION == "nightly" ]]; then cargo run --example raw -- --pd="127.0.0.1:2379"; fi
  - if [[ $TRAVIS_OS_NAME == "linux" && $TRAVIS_RUST_VERSION == "nightly" ]]; then cargo run --example transaction -- --pd="127.0.0.1:2379"; fi
  - if [[ $TRAVIS_OS_NAME == "linux" && $TRAVIS_RUST_VERSION == "nightly" ]]; then cargo run --example pessimistic -- --pd="127.0.0.1:2379"; fi<|MERGE_RESOLUTION|>--- conflicted
+++ resolved
@@ -13,11 +13,7 @@
   global:
     - RUST_BACKTRACE=1
 #    - RUSTFLAGS="-D warnings"
-<<<<<<< HEAD
-    - RUSTDOCFLAGS="-D warnings" 
-=======
 #    - RUSTDOCFLAGS="-D warnings" 
->>>>>>> 3fad149f
 
 addons:
   apt:
