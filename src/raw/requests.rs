// Copyright 2019 TiKV Project Authors. Licensed under Apache-2.0.

use super::RawRpcRequest;
use crate::{
    pd::PdClient,
    request::{
        store_stream_for_key, store_stream_for_keys, store_stream_for_range,
        store_stream_for_ranges, KvRequest,
    },
    transaction::HasLocks,
    BoundRange, ColumnFamily, Key, KvPair, Result, Value,
};
use tikv_client_store::{KvClient, RpcFnType, Store};

use futures::{future::BoxFuture, prelude::*, stream::BoxStream};
use kvproto::{kvrpcpb, tikvpb::TikvClient};
use std::{mem, sync::Arc};

impl KvRequest for kvrpcpb::RawGetRequest {
    type Result = Option<Value>;
    type RpcResponse = kvrpcpb::RawGetResponse;
    type KeyData = Key;
    const REQUEST_NAME: &'static str = "raw_get";
    const RPC_FN: RpcFnType<Self, Self::RpcResponse> = TikvClient::raw_get_async_opt;

    fn store_stream<PdC: PdClient>(
        &mut self,
        pd_client: Arc<PdC>,
    ) -> BoxStream<'static, Result<(Self::KeyData, Store<PdC::KvClient>)>> {
        let key = mem::take(&mut self.key).into();
        store_stream_for_key(key, pd_client)
    }

    fn make_rpc_request<KvC: KvClient>(&self, key: Self::KeyData, store: &Store<KvC>) -> Self {
<<<<<<< HEAD
        let mut req = self.request_from_store(store);
=======
        let mut req = store.request::<Self>();
>>>>>>> b1bdbb34
        req.set_key(key.into());
        req.set_cf(self.cf.clone());

        req
    }

    fn map_result(mut resp: Self::RpcResponse) -> Self::Result {
<<<<<<< HEAD
        if resp.not_found {
=======
        let result: Value = resp.take_value();
        if result.is_empty() {
>>>>>>> b1bdbb34
            None
        } else {
            Some(resp.take_value().into())
        }
    }

    fn reduce(
        results: BoxStream<'static, Result<Self::Result>>,
    ) -> BoxFuture<'static, Result<Self::Result>> {
        results
            .into_future()
            .map(|(f, _)| f.expect("no results should be impossible"))
            .boxed()
    }
}

pub fn new_raw_get_request(
    key: impl Into<Key>,
    cf: Option<ColumnFamily>,
) -> kvrpcpb::RawGetRequest {
    let mut req = kvrpcpb::RawGetRequest::default();
    req.set_key(key.into().into());
    req.maybe_set_cf(cf);

    req
}

impl KvRequest for kvrpcpb::RawBatchGetRequest {
    type Result = Vec<KvPair>;
    type RpcResponse = kvrpcpb::RawBatchGetResponse;
    type KeyData = Vec<Key>;
    const REQUEST_NAME: &'static str = "raw_batch_get";
    const RPC_FN: RpcFnType<Self, Self::RpcResponse> = TikvClient::raw_batch_get_async_opt;

    fn make_rpc_request<KvC: KvClient>(&self, keys: Self::KeyData, store: &Store<KvC>) -> Self {
        let mut req = self.request_from_store(store);
        req.set_keys(keys.into_iter().map(Into::into).collect());
        req.set_cf(self.cf.clone());

        req
    }

    fn store_stream<PdC: PdClient>(
        &mut self,
        pd_client: Arc<PdC>,
    ) -> BoxStream<'static, Result<(Self::KeyData, Store<PdC::KvClient>)>> {
        let keys = mem::take(&mut self.keys);
        store_stream_for_keys(keys, pd_client)
    }

    fn map_result(mut resp: Self::RpcResponse) -> Self::Result {
        resp.take_pairs().into_iter().map(Into::into).collect()
    }

    fn reduce(
        results: BoxStream<'static, Result<Self::Result>>,
    ) -> BoxFuture<'static, Result<Self::Result>> {
        results.try_concat().boxed()
    }
}

pub fn new_raw_batch_get_request(
    keys: impl IntoIterator<Item = impl Into<Key>>,
    cf: Option<ColumnFamily>,
) -> kvrpcpb::RawBatchGetRequest {
    let mut req = kvrpcpb::RawBatchGetRequest::default();
    req.set_keys(keys.into_iter().map(Into::into).map(Into::into).collect());
    req.maybe_set_cf(cf);

    req
}

impl KvRequest for kvrpcpb::RawPutRequest {
    type Result = ();
    type RpcResponse = kvrpcpb::RawPutResponse;
    type KeyData = KvPair;
    const REQUEST_NAME: &'static str = "raw_put";
    const RPC_FN: RpcFnType<Self, Self::RpcResponse> = TikvClient::raw_put_async_opt;

    fn make_rpc_request<KvC: KvClient>(&self, key: Self::KeyData, store: &Store<KvC>) -> Self {
        let mut req = self.request_from_store(store);
        req.set_key(key.0.into());
        req.set_value(key.1);
        req.set_cf(self.cf.clone());

        req
    }

    fn store_stream<PdC: PdClient>(
        &mut self,
        pd_client: Arc<PdC>,
    ) -> BoxStream<'static, Result<(Self::KeyData, Store<PdC::KvClient>)>> {
        let key = mem::take(&mut self.key);
        let value = mem::take(&mut self.value);
        let pair = KvPair::new(key, value);
        store_stream_for_key(pair, pd_client)
    }

    fn map_result(_: Self::RpcResponse) -> Self::Result {}

    fn reduce(
        results: BoxStream<'static, Result<Self::Result>>,
    ) -> BoxFuture<'static, Result<Self::Result>> {
        results
            .into_future()
            .map(|(f, _)| f.expect("no results should be impossible"))
            .boxed()
    }
}

pub fn new_raw_put_request(
    key: impl Into<Key>,
    value: impl Into<Value>,
    cf: Option<ColumnFamily>,
) -> kvrpcpb::RawPutRequest {
    let mut req = kvrpcpb::RawPutRequest::default();
    req.set_key(key.into().into());
    req.set_value(value.into());
    req.maybe_set_cf(cf);

    req
}

impl KvRequest for kvrpcpb::RawBatchPutRequest {
    type Result = ();
    type RpcResponse = kvrpcpb::RawBatchPutResponse;
    type KeyData = Vec<KvPair>;
    const REQUEST_NAME: &'static str = "raw_batch_put";
    const RPC_FN: RpcFnType<Self, Self::RpcResponse> = TikvClient::raw_batch_put_async_opt;

    fn make_rpc_request<KvC: KvClient>(&self, pairs: Self::KeyData, store: &Store<KvC>) -> Self {
        let mut req = self.request_from_store(store);
        req.set_pairs(pairs.into_iter().map(Into::into).collect());
        req.set_cf(self.cf.clone());

        req
    }

    fn store_stream<PdC: PdClient>(
        &mut self,
        pd_client: Arc<PdC>,
    ) -> BoxStream<'static, Result<(Self::KeyData, Store<PdC::KvClient>)>> {
        let pairs = mem::take(&mut self.pairs);
        store_stream_for_keys(pairs, pd_client)
    }

    fn map_result(_: Self::RpcResponse) -> Self::Result {}

    fn reduce(
        results: BoxStream<'static, Result<Self::Result>>,
    ) -> BoxFuture<'static, Result<Self::Result>> {
        results.try_collect().boxed()
    }
}

pub fn new_raw_batch_put_request(
    pairs: impl IntoIterator<Item = impl Into<KvPair>>,
    cf: Option<ColumnFamily>,
) -> kvrpcpb::RawBatchPutRequest {
    let mut req = kvrpcpb::RawBatchPutRequest::default();
    req.set_pairs(pairs.into_iter().map(Into::into).map(Into::into).collect());
    req.maybe_set_cf(cf);

    req
}

impl KvRequest for kvrpcpb::RawDeleteRequest {
    type Result = ();
    type RpcResponse = kvrpcpb::RawDeleteResponse;
    type KeyData = Key;
    const REQUEST_NAME: &'static str = "raw_delete";
    const RPC_FN: RpcFnType<Self, Self::RpcResponse> = TikvClient::raw_delete_async_opt;

    fn make_rpc_request<KvC: KvClient>(&self, key: Self::KeyData, store: &Store<KvC>) -> Self {
        let mut req = self.request_from_store(store);
        req.set_key(key.into());
        req.set_cf(self.cf.clone());

        req
    }

    fn store_stream<PdC: PdClient>(
        &mut self,
        pd_client: Arc<PdC>,
    ) -> BoxStream<'static, Result<(Self::KeyData, Store<PdC::KvClient>)>> {
        let key = mem::take(&mut self.key).into();
        store_stream_for_key(key, pd_client)
    }

    fn map_result(_: Self::RpcResponse) -> Self::Result {}

    fn reduce(
        results: BoxStream<'static, Result<Self::Result>>,
    ) -> BoxFuture<'static, Result<Self::Result>> {
        results
            .into_future()
            .map(|(f, _)| f.expect("no results should be impossible"))
            .boxed()
    }
}

pub fn new_raw_delete_request(
    key: impl Into<Key>,
    cf: Option<ColumnFamily>,
) -> kvrpcpb::RawDeleteRequest {
    let mut req = kvrpcpb::RawDeleteRequest::default();
    req.set_key(key.into().into());
    req.maybe_set_cf(cf);

    req
}

impl KvRequest for kvrpcpb::RawBatchDeleteRequest {
    type Result = ();
    type RpcResponse = kvrpcpb::RawBatchDeleteResponse;
    type KeyData = Vec<Key>;
    const REQUEST_NAME: &'static str = "raw_batch_delete";
    const RPC_FN: RpcFnType<Self, Self::RpcResponse> = TikvClient::raw_batch_delete_async_opt;

    fn make_rpc_request<KvC: KvClient>(&self, keys: Self::KeyData, store: &Store<KvC>) -> Self {
        let mut req = self.request_from_store(store);
        req.set_keys(keys.into_iter().map(Into::into).collect());
        req.set_cf(self.cf.clone());

        req
    }

    fn store_stream<PdC: PdClient>(
        &mut self,
        pd_client: Arc<PdC>,
    ) -> BoxStream<'static, Result<(Self::KeyData, Store<PdC::KvClient>)>> {
        let keys = mem::take(&mut self.keys);
        store_stream_for_keys(keys, pd_client)
    }

    fn map_result(_: Self::RpcResponse) -> Self::Result {}

    fn reduce(
        results: BoxStream<'static, Result<Self::Result>>,
    ) -> BoxFuture<'static, Result<Self::Result>> {
        results.try_collect().boxed()
    }
}

pub fn new_raw_batch_delete_request(
    keys: impl IntoIterator<Item = impl Into<Key>>,
    cf: Option<ColumnFamily>,
) -> kvrpcpb::RawBatchDeleteRequest {
    let mut req = kvrpcpb::RawBatchDeleteRequest::default();
    req.set_keys(keys.into_iter().map(Into::into).map(Into::into).collect());
    req.maybe_set_cf(cf);

    req
}

impl KvRequest for kvrpcpb::RawDeleteRangeRequest {
    type Result = ();
    type RpcResponse = kvrpcpb::RawDeleteRangeResponse;
    type KeyData = (Key, Key);
    const REQUEST_NAME: &'static str = "raw_delete_range";
    const RPC_FN: RpcFnType<Self, Self::RpcResponse> = TikvClient::raw_delete_range_async_opt;

    fn make_rpc_request<KvC: KvClient>(
        &self,
        (start_key, end_key): Self::KeyData,
        store: &Store<KvC>,
    ) -> Self {
        let mut req = self.request_from_store(store);
        req.set_start_key(start_key.into());
        req.set_end_key(end_key.into());
        req.set_cf(self.cf.clone());

        req
    }

    fn store_stream<PdC: PdClient>(
        &mut self,
        pd_client: Arc<PdC>,
    ) -> BoxStream<'static, Result<(Self::KeyData, Store<PdC::KvClient>)>> {
        let start_key = mem::take(&mut self.start_key);
        let end_key = mem::take(&mut self.end_key);
        let range = BoundRange::from((start_key, end_key));
        store_stream_for_range(range, pd_client)
    }

    fn map_result(_: Self::RpcResponse) -> Self::Result {}

    fn reduce(
        results: BoxStream<'static, Result<Self::Result>>,
    ) -> BoxFuture<'static, Result<Self::Result>> {
        results
            .into_future()
            .map(|(f, _)| f.expect("no results should be impossible"))
            .boxed()
    }
}

pub fn new_raw_delete_range_request(
    range: impl Into<BoundRange>,
    cf: Option<ColumnFamily>,
) -> kvrpcpb::RawDeleteRangeRequest {
    let (start_key, end_key) = range.into().into_keys();
    let mut req = kvrpcpb::RawDeleteRangeRequest::default();
    req.set_start_key(start_key.into());
    req.set_end_key(end_key.unwrap_or_default().into());
    req.maybe_set_cf(cf);

    req
}

impl KvRequest for kvrpcpb::RawScanRequest {
    type Result = Vec<KvPair>;
    type RpcResponse = kvrpcpb::RawScanResponse;
    type KeyData = (Key, Key);
    const REQUEST_NAME: &'static str = "raw_scan";
    const RPC_FN: RpcFnType<Self, Self::RpcResponse> = TikvClient::raw_scan_async_opt;

    fn make_rpc_request<KvC: KvClient>(
        &self,
        (start_key, end_key): Self::KeyData,
        store: &Store<KvC>,
    ) -> Self {
        let mut req = self.request_from_store(store);
        req.set_start_key(start_key.into());
        req.set_end_key(end_key.into());
        req.set_limit(self.limit);
        req.set_key_only(self.key_only);
        req.set_cf(self.cf.clone());

        req
    }

    fn store_stream<PdC: PdClient>(
        &mut self,
        pd_client: Arc<PdC>,
    ) -> BoxStream<'static, Result<(Self::KeyData, Store<PdC::KvClient>)>> {
        let start_key = mem::take(&mut self.start_key);
        let end_key = mem::take(&mut self.end_key);
        let range = BoundRange::from((start_key, end_key));
        store_stream_for_range(range, pd_client)
    }

    fn map_result(mut resp: Self::RpcResponse) -> Self::Result {
        resp.take_kvs().into_iter().map(Into::into).collect()
    }

    fn reduce(
        results: BoxStream<'static, Result<Self::Result>>,
    ) -> BoxFuture<'static, Result<Self::Result>> {
        results.try_concat().boxed()
    }
}

pub fn new_raw_scan_request(
    range: impl Into<BoundRange>,
    limit: u32,
    key_only: bool,
    cf: Option<ColumnFamily>,
) -> kvrpcpb::RawScanRequest {
    let (start_key, end_key) = range.into().into_keys();
    let mut req = kvrpcpb::RawScanRequest::default();
    req.set_start_key(start_key.into());
    req.set_end_key(end_key.unwrap_or_default().into());
    req.set_limit(limit);
    req.set_key_only(key_only);
    req.maybe_set_cf(cf);

    req
}

impl KvRequest for kvrpcpb::RawBatchScanRequest {
    type Result = Vec<KvPair>;
    type RpcResponse = kvrpcpb::RawBatchScanResponse;
    type KeyData = Vec<BoundRange>;
    const REQUEST_NAME: &'static str = "raw_batch_scan";
    const RPC_FN: RpcFnType<Self, Self::RpcResponse> = TikvClient::raw_batch_scan_async_opt;

    fn make_rpc_request<KvC: KvClient>(&self, ranges: Self::KeyData, store: &Store<KvC>) -> Self {
        let mut req = self.request_from_store(store);
        req.set_ranges(ranges.into_iter().map(Into::into).collect());
        req.set_each_limit(self.each_limit);
        req.set_key_only(self.key_only);
        req.set_cf(self.cf.clone());

        req
    }

    fn store_stream<PdC: PdClient>(
        &mut self,
        pd_client: Arc<PdC>,
    ) -> BoxStream<'static, Result<(Self::KeyData, Store<PdC::KvClient>)>> {
        let ranges = mem::take(&mut self.ranges)
            .into_iter()
            .map(|range| range.into())
            .collect();
        store_stream_for_ranges(ranges, pd_client)
    }

    fn map_result(mut resp: Self::RpcResponse) -> Self::Result {
        resp.take_kvs().into_iter().map(Into::into).collect()
    }

    fn reduce(
        results: BoxStream<'static, Result<Self::Result>>,
    ) -> BoxFuture<'static, Result<Self::Result>> {
        results.try_concat().boxed()
    }
}

pub fn new_raw_batch_scan_request(
    ranges: impl IntoIterator<Item = impl Into<BoundRange>>,
    each_limit: u32,
    key_only: bool,
    cf: Option<ColumnFamily>,
) -> kvrpcpb::RawBatchScanRequest {
    let mut req = kvrpcpb::RawBatchScanRequest::default();
    req.set_ranges(ranges.into_iter().map(Into::into).map(Into::into).collect());
    req.set_each_limit(each_limit);
    req.set_key_only(key_only);
    req.maybe_set_cf(cf);

    req
}

macro_rules! impl_raw_rpc_request {
    ($name: ident) => {
        impl RawRpcRequest for kvrpcpb::$name {
            fn set_cf(&mut self, cf: String) {
                self.set_cf(cf);
            }
        }
    };
}

impl_raw_rpc_request!(RawGetRequest);
impl_raw_rpc_request!(RawBatchGetRequest);
impl_raw_rpc_request!(RawPutRequest);
impl_raw_rpc_request!(RawBatchPutRequest);
impl_raw_rpc_request!(RawDeleteRequest);
impl_raw_rpc_request!(RawBatchDeleteRequest);
impl_raw_rpc_request!(RawScanRequest);
impl_raw_rpc_request!(RawBatchScanRequest);
impl_raw_rpc_request!(RawDeleteRangeRequest);

impl HasLocks for kvrpcpb::RawGetResponse {}
impl HasLocks for kvrpcpb::RawBatchGetResponse {}
impl HasLocks for kvrpcpb::RawPutResponse {}
impl HasLocks for kvrpcpb::RawBatchPutResponse {}
impl HasLocks for kvrpcpb::RawDeleteResponse {}
impl HasLocks for kvrpcpb::RawBatchDeleteResponse {}
impl HasLocks for kvrpcpb::RawScanResponse {}
impl HasLocks for kvrpcpb::RawBatchScanResponse {}
impl HasLocks for kvrpcpb::RawDeleteRangeResponse {}

#[cfg(test)]
mod test {
    use super::*;

    use crate::{mock::MockPdClient, request::DispatchHook};

    use futures::{
        executor,
        future::{ready, BoxFuture},
    };
    use grpcio::CallOption;
    use kvproto::kvrpcpb;

    impl DispatchHook for kvrpcpb::RawScanRequest {
        fn dispatch_hook(
            &self,
            _opt: CallOption,
        ) -> Option<BoxFuture<'static, Result<kvrpcpb::RawScanResponse>>> {
            assert!(self.key_only);
            assert_eq!(self.limit, 10);

            let mut resp = kvrpcpb::RawScanResponse::default();
            for i in self.start_key[0]..self.end_key[0] {
                let mut kv = kvrpcpb::KvPair::default();
                kv.key = vec![i];
                resp.kvs.push(kv);
            }

            Some(Box::pin(ready(Ok(resp))))
        }
    }

    #[test]
    #[ignore]
    fn test_raw_scan() {
        let client = Arc::new(MockPdClient);

        let start: Key = vec![1].into();
        let end: Key = vec![50].into();
        let scan = kvrpcpb::RawScanRequest {
            start_key: start.into(),
            end_key: end.into(),
            limit: 10,
            key_only: true,
            ..Default::default()
        };
        let scan = executor::block_on(scan.execute(client)).unwrap();

        assert_eq!(scan.len(), 10);
        // TODO test the keys returned.
    }
}<|MERGE_RESOLUTION|>--- conflicted
+++ resolved
@@ -32,11 +32,7 @@
     }
 
     fn make_rpc_request<KvC: KvClient>(&self, key: Self::KeyData, store: &Store<KvC>) -> Self {
-<<<<<<< HEAD
-        let mut req = self.request_from_store(store);
-=======
-        let mut req = store.request::<Self>();
->>>>>>> b1bdbb34
+        let mut req = self.request_from_store(store);
         req.set_key(key.into());
         req.set_cf(self.cf.clone());
 
@@ -44,12 +40,7 @@
     }
 
     fn map_result(mut resp: Self::RpcResponse) -> Self::Result {
-<<<<<<< HEAD
         if resp.not_found {
-=======
-        let result: Value = resp.take_value();
-        if result.is_empty() {
->>>>>>> b1bdbb34
             None
         } else {
             Some(resp.take_value().into())
