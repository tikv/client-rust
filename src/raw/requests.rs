--- conflicted
+++ resolved
@@ -37,13 +37,8 @@
         pd_client: Arc<PdC>,
         is_retry: bool,
     ) -> BoxStream<'static, Result<(Self::KeyData, Store<PdC::KvClient>)>> {
-<<<<<<< HEAD
-        let key = mem::replace(&mut self.key, Default::default()).into();
+        let key = mem::take(&mut self.key).into();
         store_stream_for_key(key, pd_client, is_retry)
-=======
-        let key = mem::take(&mut self.key).into();
-        store_stream_for_key(key, pd_client)
->>>>>>> 65602f7a
     }
 
     fn map_result(mut resp: Self::RpcResponse) -> Self::Result {
@@ -96,13 +91,8 @@
         pd_client: Arc<PdC>,
         is_retry: bool,
     ) -> BoxStream<'static, Result<(Self::KeyData, Store<PdC::KvClient>)>> {
-<<<<<<< HEAD
-        let keys = mem::replace(&mut self.keys, Default::default());
+        let keys = mem::take(&mut self.keys);
         store_stream_for_keys(keys, pd_client, is_retry)
-=======
-        let keys = mem::take(&mut self.keys);
-        store_stream_for_keys(keys, pd_client)
->>>>>>> 65602f7a
     }
 
     fn map_result(mut resp: Self::RpcResponse) -> Self::Result {
@@ -199,13 +189,8 @@
         pd_client: Arc<PdC>,
         is_retry: bool,
     ) -> BoxStream<'static, Result<(Self::KeyData, Store<PdC::KvClient>)>> {
-<<<<<<< HEAD
-        let pairs = mem::replace(&mut self.pairs, Default::default());
+        let pairs = mem::take(&mut self.pairs);
         store_stream_for_keys(pairs, pd_client, is_retry)
-=======
-        let pairs = mem::take(&mut self.pairs);
-        store_stream_for_keys(pairs, pd_client)
->>>>>>> 65602f7a
     }
 
     fn map_result(_: Self::RpcResponse) -> Self::Result {}
@@ -248,13 +233,8 @@
         pd_client: Arc<PdC>,
         is_retry: bool,
     ) -> BoxStream<'static, Result<(Self::KeyData, Store<PdC::KvClient>)>> {
-<<<<<<< HEAD
-        let key = mem::replace(&mut self.key, Default::default()).into();
+        let key = mem::take(&mut self.key).into();
         store_stream_for_key(key, pd_client, is_retry)
-=======
-        let key = mem::take(&mut self.key).into();
-        store_stream_for_key(key, pd_client)
->>>>>>> 65602f7a
     }
 
     fn map_result(_: Self::RpcResponse) -> Self::Result {}
@@ -300,13 +280,8 @@
         pd_client: Arc<PdC>,
         is_retry: bool,
     ) -> BoxStream<'static, Result<(Self::KeyData, Store<PdC::KvClient>)>> {
-<<<<<<< HEAD
-        let keys = mem::replace(&mut self.keys, Default::default());
+        let keys = mem::take(&mut self.keys);
         store_stream_for_keys(keys, pd_client, is_retry)
-=======
-        let keys = mem::take(&mut self.keys);
-        store_stream_for_keys(keys, pd_client)
->>>>>>> 65602f7a
     }
 
     fn map_result(_: Self::RpcResponse) -> Self::Result {}
