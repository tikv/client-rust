// Copyright 2018 TiKV Project Authors. Licensed under Apache-2.0.

use crate::{
    compat::stream_fn,
    kv::codec,
    pd::{retry::RetryClientTrait, RetryClient},
    region::{RegionId, RegionVerId, RegionWithLeader},
    region_cache::RegionCache,
    store::RegionStore,
    BoundRange, Config, Key, Result, SecurityManager, Timestamp,
};
use async_trait::async_trait;
use futures::{prelude::*, stream::BoxStream};
use grpcio::{EnvBuilder, Environment};
<<<<<<< HEAD
use std::{collections::HashMap, sync::Arc, thread};
=======
use slog::{Drain, Logger};
use std::{
    collections::HashMap,
    sync::{Arc, RwLock},
    thread,
};
>>>>>>> 4404c7e1
use tikv_client_pd::Cluster;
use tikv_client_proto::{kvrpcpb, metapb};
use tikv_client_store::{KvClient, KvConnect, TikvConnect};
use tokio::sync::RwLock;

const CQ_COUNT: usize = 1;
const CLIENT_PREFIX: &str = "tikv-client";

/// The PdClient handles all the encoding stuff.
///
/// Raw APIs does not require encoding/decoding at all.
/// All keys in all places (client, PD, TiKV) are in the same encoding (here called "raw format").
///
/// Transactional APIs are a bit complicated.
/// We need encode and decode keys when we communicate with PD, but not with TiKV.
/// We encode keys before sending requests to PD, and decode keys in the response from PD.
/// That's all we need to do with encoding.
///
///  client -encoded-> PD, PD -encoded-> client
///  client -raw-> TiKV, TiKV -raw-> client
///
/// The reason for the behavior is that in transaction mode, TiKV encode keys for MVCC.
/// In raw mode, TiKV doesn't encode them.
/// TiKV tells PD using its internal representation, whatever the encoding is.
/// So if we use transactional APIs, keys in PD are encoded and PD does not know about the encoding stuff.
#[async_trait]
pub trait PdClient: Send + Sync + 'static {
    type KvClient: KvClient + Send + Sync + 'static;

    /// In transactional API, `region` is decoded (keys in raw format).
    async fn map_region_to_store(self: Arc<Self>, region: RegionWithLeader) -> Result<RegionStore>;

    /// In transactional API, the key and returned region are both decoded (keys in raw format).
    async fn region_for_key(&self, key: &Key) -> Result<RegionWithLeader>;

    /// In transactional API, the returned region is decoded (keys in raw format)
    async fn region_for_id(&self, id: RegionId) -> Result<RegionWithLeader>;

    async fn get_timestamp(self: Arc<Self>) -> Result<Timestamp>;

    async fn update_safepoint(self: Arc<Self>, safepoint: u64) -> Result<bool>;

    /// In transactional API, `key` is in raw format
    async fn store_for_key(self: Arc<Self>, key: &Key) -> Result<RegionStore> {
        let region = self.region_for_key(key).await?;
        self.map_region_to_store(region).await
    }

    async fn store_for_id(self: Arc<Self>, id: RegionId) -> Result<RegionStore> {
        let region = self.region_for_id(id).await?;
        self.map_region_to_store(region).await
    }

    fn group_keys_by_region<K, K2>(
        self: Arc<Self>,
        keys: impl Iterator<Item = K> + Send + Sync + 'static,
    ) -> BoxStream<'static, Result<(RegionId, Vec<K2>)>>
    where
        K: AsRef<Key> + Into<K2> + Send + Sync + 'static,
        K2: Send + Sync + 'static,
    {
        let keys = keys.peekable();
        stream_fn(keys, move |mut keys| {
            let this = self.clone();
            async move {
                if let Some(key) = keys.next() {
                    let region = this.region_for_key(key.as_ref()).await?;
                    let id = region.id();
                    let mut grouped = vec![key.into()];
                    while let Some(key) = keys.peek() {
                        if !region.contains(key.as_ref()) {
                            break;
                        }
                        grouped.push(keys.next().unwrap().into());
                    }
                    Ok(Some((keys, (id, grouped))))
                } else {
                    Ok(None)
                }
            }
        })
        .boxed()
    }

    /// Returns a Stream which iterates over the contexts for each region covered by range.
    fn stores_for_range(
        self: Arc<Self>,
        range: BoundRange,
    ) -> BoxStream<'static, Result<RegionStore>> {
        let (start_key, end_key) = range.into_keys();
        stream_fn(Some(start_key), move |start_key| {
            let end_key = end_key.clone();
            let this = self.clone();
            async move {
                let start_key = match start_key {
                    None => return Ok(None),
                    Some(sk) => sk,
                };

                let region = this.region_for_key(&start_key).await?;
                let region_end = region.end_key();
                let store = this.map_region_to_store(region).await?;
                if end_key
                    .map(|x| x <= region_end && !x.is_empty())
                    .unwrap_or(false)
                    || region_end.is_empty()
                {
                    return Ok(Some((None, store)));
                }
                Ok(Some((Some(region_end), store)))
            }
        })
        .boxed()
    }

    /// Returns a Stream which iterates over the contexts for ranges in the same region.
    fn group_ranges_by_region(
        self: Arc<Self>,
        mut ranges: Vec<kvrpcpb::KeyRange>,
    ) -> BoxStream<'static, Result<(RegionId, Vec<kvrpcpb::KeyRange>)>> {
        ranges.reverse();
        stream_fn(Some(ranges), move |ranges| {
            let this = self.clone();
            async move {
                let mut ranges = match ranges {
                    None => return Ok(None),
                    Some(r) => r,
                };

                if let Some(range) = ranges.pop() {
                    let start_key: Key = range.start_key.clone().into();
                    let end_key: Key = range.end_key.clone().into();
                    let region = this.region_for_key(&start_key).await?;
                    let id = region.id();
                    let region_start = region.start_key();
                    let region_end = region.end_key();
                    let mut grouped = vec![];
                    if !region_end.is_empty() && (end_key > region_end || end_key.is_empty()) {
                        grouped.push(kvrpcpb::KeyRange {
                            start_key: start_key.into(),
                            end_key: region_end.clone().into(),
                        });
                        ranges.push(kvrpcpb::KeyRange {
                            start_key: region_end.into(),
                            end_key: end_key.into(),
                        });
                        return Ok(Some((Some(ranges), (id, grouped))));
                    }
                    grouped.push(range);

                    while let Some(range) = ranges.pop() {
                        let start_key: Key = range.start_key.clone().into();
                        let end_key: Key = range.end_key.clone().into();
                        if start_key < region_start {
                            ranges.push(range);
                            break;
                        }
                        if !region_end.is_empty() && (end_key > region_end || end_key.is_empty()) {
                            grouped.push(kvrpcpb::KeyRange {
                                start_key: start_key.into(),
                                end_key: region_end.clone().into(),
                            });
                            ranges.push(kvrpcpb::KeyRange {
                                start_key: region_end.into(),
                                end_key: end_key.into(),
                            });
                            return Ok(Some((Some(ranges), (id, grouped))));
                        }
                        grouped.push(range);
                    }
                    Ok(Some((Some(ranges), (id, grouped))))
                } else {
                    Ok(None)
                }
            }
        })
        .boxed()
    }

    fn decode_region(mut region: RegionWithLeader, enable_codec: bool) -> Result<RegionWithLeader> {
        if enable_codec {
            codec::decode_bytes_in_place(&mut region.region.mut_start_key(), false)?;
            codec::decode_bytes_in_place(&mut region.region.mut_end_key(), false)?;
        }
        Ok(region)
    }

    async fn update_leader(&self, ver_id: RegionVerId, leader: metapb::Peer) -> Result<()>;

    async fn invalidate_region_cache(&self, ver_id: RegionVerId);
}

/// This client converts requests for the logical TiKV cluster into requests
/// for a single TiKV store using PD and internal logic.
pub struct PdRpcClient<KvC: KvConnect + Send + Sync + 'static = TikvConnect, Cl = Cluster> {
    pd: Arc<RetryClient<Cl>>,
    kv_connect: KvC,
    kv_client_cache: Arc<RwLock<HashMap<String, KvC::KvClient>>>,
    enable_codec: bool,
<<<<<<< HEAD
    region_cache: RegionCache<RetryClient<Cl>>,
=======
    logger: Logger,
>>>>>>> 4404c7e1
}

#[async_trait]
impl<KvC: KvConnect + Send + Sync + 'static> PdClient for PdRpcClient<KvC> {
    type KvClient = KvC::KvClient;

    async fn map_region_to_store(self: Arc<Self>, region: RegionWithLeader) -> Result<RegionStore> {
        let store_id = region.get_store_id()?;
        let store = self.region_cache.get_store_by_id(store_id).await?;
        let kv_client = self.kv_client(store.get_address()).await?;
        Ok(RegionStore::new(region, Arc::new(kv_client)))
    }

    async fn region_for_key(&self, key: &Key) -> Result<RegionWithLeader> {
        let enable_codec = self.enable_codec;
        let key = if enable_codec {
            key.to_encoded()
        } else {
            key.clone()
        };

        let region = self.region_cache.get_region_by_key(&key).await?;
        Self::decode_region(region, enable_codec)
    }

    async fn region_for_id(&self, id: RegionId) -> Result<RegionWithLeader> {
        let region = self.region_cache.get_region_by_id(id).await?;
        Self::decode_region(region, self.enable_codec)
    }

    async fn get_timestamp(self: Arc<Self>) -> Result<Timestamp> {
        self.pd.clone().get_timestamp().await
    }

    async fn update_safepoint(self: Arc<Self>, safepoint: u64) -> Result<bool> {
        self.pd.clone().update_safepoint(safepoint).await
    }

    async fn update_leader(&self, ver_id: RegionVerId, leader: metapb::Peer) -> Result<()> {
        self.region_cache.update_leader(ver_id, leader).await
    }

    async fn invalidate_region_cache(&self, ver_id: RegionVerId) {
        self.region_cache.invalidate_region_cache(ver_id).await
    }
}

impl PdRpcClient<TikvConnect, Cluster> {
    pub async fn connect(
        pd_endpoints: &[String],
        config: &Config,
        enable_codec: bool,
    ) -> Result<PdRpcClient> {
        PdRpcClient::new(
            config,
            |env, security_mgr| TikvConnect::new(env, security_mgr, config.timeout),
            |env, security_mgr| {
                RetryClient::connect(env, pd_endpoints, security_mgr, config.timeout)
            },
            enable_codec,
        )
        .await
    }
}

/// make a thread name with additional tag inheriting from current thread.
fn thread_name(prefix: &str) -> String {
    thread::current()
        .name()
        .and_then(|name| name.split("::").skip(1).last())
        .map(|tag| format!("{}::{}", prefix, tag))
        .unwrap_or_else(|| prefix.to_owned())
}

impl<KvC: KvConnect + Send + Sync + 'static, Cl> PdRpcClient<KvC, Cl> {
    pub async fn new<PdFut, MakeKvC, MakePd>(
        config: &Config,
        kv_connect: MakeKvC,
        pd: MakePd,
        enable_codec: bool,
    ) -> Result<PdRpcClient<KvC, Cl>>
    where
        PdFut: Future<Output = Result<RetryClient<Cl>>>,
        MakeKvC: FnOnce(Arc<Environment>, Arc<SecurityManager>) -> KvC,
        MakePd: FnOnce(Arc<Environment>, Arc<SecurityManager>) -> PdFut,
    {
        let plain = slog_term::PlainSyncDecorator::new(std::io::stdout());
        let logger = Logger::root(slog_term::FullFormat::new(plain).build().fuse(), o!());
        info!(logger, "Logging ready!");
        let env = Arc::new(
            EnvBuilder::new()
                .cq_count(CQ_COUNT)
                .name_prefix(thread_name(CLIENT_PREFIX))
                .build(),
        );
        let security_mgr = Arc::new(
            if let (Some(ca_path), Some(cert_path), Some(key_path)) =
                (&config.ca_path, &config.cert_path, &config.key_path)
            {
                SecurityManager::load(ca_path, cert_path, key_path)?
            } else {
                SecurityManager::default()
            },
        );

        let pd = Arc::new(pd(env.clone(), security_mgr.clone()).await?);
        let kv_client_cache = Default::default();
        Ok(PdRpcClient {
            pd: pd.clone(),
            kv_client_cache,
            kv_connect: kv_connect(env, security_mgr),
            enable_codec,
<<<<<<< HEAD
            region_cache: RegionCache::new(pd),
=======
            logger,
>>>>>>> 4404c7e1
        })
    }

    async fn kv_client(&self, address: &str) -> Result<KvC::KvClient> {
        if let Some(client) = self.kv_client_cache.read().await.get(address) {
            return Ok(client.clone());
        };
<<<<<<< HEAD
        info!("connect to tikv endpoint: {:?}", address);
        match self.kv_connect.connect(address) {
            Ok(client) => {
                self.kv_client_cache
                    .write()
                    .await
                    .insert(address.to_owned(), client.clone());
                Ok(client)
            }
            Err(e) => Err(e),
        }
=======
        info!(self.logger, "connect to tikv endpoint: {:?}", address);
        self.kv_connect.connect(address).map(|client| {
            self.kv_client_cache
                .write()
                .unwrap()
                .insert(address.to_owned(), client.clone());
            client
        })
>>>>>>> 4404c7e1
    }
}

#[cfg(test)]
pub mod test {
    use super::*;
    use crate::mock::*;

    use futures::{executor, executor::block_on};

    #[tokio::test]
    async fn test_kv_client_caching() {
        let client = block_on(pd_rpc_client());

        let addr1 = "foo";
        let addr2 = "bar";

        let kv1 = client.kv_client(addr1).await.unwrap();
        let kv2 = client.kv_client(addr2).await.unwrap();
        let kv3 = client.kv_client(addr2).await.unwrap();
        assert!(kv1.addr != kv2.addr);
        assert_eq!(kv2.addr, kv3.addr);
    }

    #[test]
    fn test_group_keys_by_region() {
        let client = MockPdClient::default();

        // FIXME This only works if the keys are in order of regions. Not sure if
        // that is a reasonable constraint.
        let tasks: Vec<Key> = vec![
            vec![1].into(),
            vec![2].into(),
            vec![3].into(),
            vec![5, 2].into(),
            vec![12].into(),
            vec![11, 4].into(),
        ];

        let stream = Arc::new(client).group_keys_by_region(tasks.into_iter());
        let mut stream = executor::block_on_stream(stream);

        let result: Vec<Key> = stream.next().unwrap().unwrap().1;
        assert_eq!(
            result,
            vec![
                vec![1].into(),
                vec![2].into(),
                vec![3].into(),
                vec![5, 2].into()
            ]
        );
        assert_eq!(
            stream.next().unwrap().unwrap().1,
            vec![vec![12].into(), vec![11, 4].into()]
        );
        assert!(stream.next().is_none());
    }

    #[test]
    fn test_stores_for_range() {
        let client = Arc::new(MockPdClient::default());
        let k1: Key = vec![1].into();
        let k2: Key = vec![5, 2].into();
        let k3: Key = vec![11, 4].into();
        let range1 = (k1, k2.clone()).into();
        let mut stream = executor::block_on_stream(client.clone().stores_for_range(range1));
        assert_eq!(stream.next().unwrap().unwrap().region_with_leader.id(), 1);
        assert!(stream.next().is_none());

        let range2 = (k2, k3).into();
        let mut stream = executor::block_on_stream(client.stores_for_range(range2));
        assert_eq!(stream.next().unwrap().unwrap().region_with_leader.id(), 1);
        assert_eq!(stream.next().unwrap().unwrap().region_with_leader.id(), 2);
        assert!(stream.next().is_none());
    }

    #[test]
    fn test_group_ranges_by_region() {
        let client = Arc::new(MockPdClient::default());
        let k1 = vec![1];
        let k2 = vec![5, 2];
        let k3 = vec![11, 4];
        let k4 = vec![16, 4];
        let k_split = vec![10];
        let range1 = kvrpcpb::KeyRange {
            start_key: k1.clone(),
            end_key: k2.clone(),
        };
        let range2 = kvrpcpb::KeyRange {
            start_key: k1.clone(),
            end_key: k3.clone(),
        };
        let range3 = kvrpcpb::KeyRange {
            start_key: k2.clone(),
            end_key: k4.clone(),
        };
        let ranges = vec![range1, range2, range3];

        let mut stream = executor::block_on_stream(client.group_ranges_by_region(ranges));
        let ranges1 = stream.next().unwrap().unwrap();
        let ranges2 = stream.next().unwrap().unwrap();
        let ranges3 = stream.next().unwrap().unwrap();
        let ranges4 = stream.next().unwrap().unwrap();

        assert_eq!(ranges1.0, 1);
        assert_eq!(
            ranges1.1,
            vec![
                kvrpcpb::KeyRange {
                    start_key: k1.clone(),
                    end_key: k2.clone()
                },
                kvrpcpb::KeyRange {
                    start_key: k1,
                    end_key: k_split.clone()
                }
            ]
        );
        assert_eq!(ranges2.0, 2);
        assert_eq!(
            ranges2.1,
            vec![kvrpcpb::KeyRange {
                start_key: k_split.clone(),
                end_key: k3
            }]
        );
        assert_eq!(ranges3.0, 1);
        assert_eq!(
            ranges3.1,
            vec![kvrpcpb::KeyRange {
                start_key: k2,
                end_key: k_split.clone()
            }]
        );
        assert_eq!(ranges4.0, 2);
        assert_eq!(
            ranges4.1,
            vec![kvrpcpb::KeyRange {
                start_key: k_split,
                end_key: k4
            }]
        );
        assert!(stream.next().is_none());
    }
}<|MERGE_RESOLUTION|>--- conflicted
+++ resolved
@@ -12,16 +12,8 @@
 use async_trait::async_trait;
 use futures::{prelude::*, stream::BoxStream};
 use grpcio::{EnvBuilder, Environment};
-<<<<<<< HEAD
+use slog::Logger;
 use std::{collections::HashMap, sync::Arc, thread};
-=======
-use slog::{Drain, Logger};
-use std::{
-    collections::HashMap,
-    sync::{Arc, RwLock},
-    thread,
-};
->>>>>>> 4404c7e1
 use tikv_client_pd::Cluster;
 use tikv_client_proto::{kvrpcpb, metapb};
 use tikv_client_store::{KvClient, KvConnect, TikvConnect};
@@ -221,11 +213,8 @@
     kv_connect: KvC,
     kv_client_cache: Arc<RwLock<HashMap<String, KvC::KvClient>>>,
     enable_codec: bool,
-<<<<<<< HEAD
     region_cache: RegionCache<RetryClient<Cl>>,
-=======
     logger: Logger,
->>>>>>> 4404c7e1
 }
 
 #[async_trait]
@@ -276,16 +265,18 @@
 impl PdRpcClient<TikvConnect, Cluster> {
     pub async fn connect(
         pd_endpoints: &[String],
-        config: &Config,
+        config: Config,
         enable_codec: bool,
+        logger: Logger,
     ) -> Result<PdRpcClient> {
         PdRpcClient::new(
-            config,
+            config.clone(),
             |env, security_mgr| TikvConnect::new(env, security_mgr, config.timeout),
             |env, security_mgr| {
                 RetryClient::connect(env, pd_endpoints, security_mgr, config.timeout)
             },
             enable_codec,
+            logger,
         )
         .await
     }
@@ -302,19 +293,17 @@
 
 impl<KvC: KvConnect + Send + Sync + 'static, Cl> PdRpcClient<KvC, Cl> {
     pub async fn new<PdFut, MakeKvC, MakePd>(
-        config: &Config,
+        config: Config,
         kv_connect: MakeKvC,
         pd: MakePd,
         enable_codec: bool,
+        logger: Logger,
     ) -> Result<PdRpcClient<KvC, Cl>>
     where
         PdFut: Future<Output = Result<RetryClient<Cl>>>,
         MakeKvC: FnOnce(Arc<Environment>, Arc<SecurityManager>) -> KvC,
         MakePd: FnOnce(Arc<Environment>, Arc<SecurityManager>) -> PdFut,
     {
-        let plain = slog_term::PlainSyncDecorator::new(std::io::stdout());
-        let logger = Logger::root(slog_term::FullFormat::new(plain).build().fuse(), o!());
-        info!(logger, "Logging ready!");
         let env = Arc::new(
             EnvBuilder::new()
                 .cq_count(CQ_COUNT)
@@ -338,11 +327,8 @@
             kv_client_cache,
             kv_connect: kv_connect(env, security_mgr),
             enable_codec,
-<<<<<<< HEAD
             region_cache: RegionCache::new(pd),
-=======
             logger,
->>>>>>> 4404c7e1
         })
     }
 
@@ -350,8 +336,7 @@
         if let Some(client) = self.kv_client_cache.read().await.get(address) {
             return Ok(client.clone());
         };
-<<<<<<< HEAD
-        info!("connect to tikv endpoint: {:?}", address);
+        info!(self.logger, "connect to tikv endpoint: {:?}", address);
         match self.kv_connect.connect(address) {
             Ok(client) => {
                 self.kv_client_cache
@@ -362,16 +347,6 @@
             }
             Err(e) => Err(e),
         }
-=======
-        info!(self.logger, "connect to tikv endpoint: {:?}", address);
-        self.kv_connect.connect(address).map(|client| {
-            self.kv_client_cache
-                .write()
-                .unwrap()
-                .insert(address.to_owned(), client.clone());
-            client
-        })
->>>>>>> 4404c7e1
     }
 }
 
