// Copyright 2018 TiKV Project Authors. Licensed under Apache-2.0.

//! A utility module for managing and retrying PD requests.

use std::{fmt, sync::Arc, time::Duration};

use async_trait::async_trait;
use futures::prelude::*;
use futures_timer::Delay;
use grpcio::Environment;
use kvproto::metapb;
use tokio::sync::RwLock;

use crate::{
    pd::{
        cluster::{Cluster, Connection},
        region_cache::RegionCache,
        Region, RegionId, StoreId,
    },
    security::SecurityManager,
    transaction::Timestamp,
    Key, Result,
};
use std::time::Instant;

// FIXME: these numbers and how they are used are all just cargo-culted in, there
// may be more optimal values.
const RECONNECT_INTERVAL_SEC: u64 = 1;
const MAX_REQUEST_COUNT: usize = 3;
const LEADER_CHANGE_RETRY: usize = 10;

/// Client for communication with a PD cluster. Has the facility to reconnect to the cluster.
pub struct RetryClient<Cl = Cluster> {
    cluster: RwLock<Cl>,
    connection: Connection,
    cache: RwLock<RegionCache>,
    timeout: Duration,
}

#[cfg(test)]
impl<Cl> RetryClient<Cl> {
    pub fn new_with_cluster(
        env: Arc<Environment>,
        security_mgr: Arc<SecurityManager>,
        timeout: Duration,
        cluster: Cl,
    ) -> RetryClient<Cl> {
        let connection = Connection::new(env, security_mgr);
        RetryClient {
            cluster: RwLock::new(cluster),
            connection,
            timeout,
            cache: RwLock::new(RegionCache::new()),
        }
    }
}

impl RetryClient<Cluster> {
    pub async fn connect(
        env: Arc<Environment>,
        endpoints: &[String],
        security_mgr: Arc<SecurityManager>,
        timeout: Duration,
    ) -> Result<RetryClient> {
        let connection = Connection::new(env, security_mgr);
        let cluster = RwLock::new(connection.connect_cluster(endpoints, timeout).await?);
        Ok(RetryClient {
            cluster,
            connection,
            timeout,
            cache: RwLock::new(RegionCache::new()),
        })
    }

    // These get_* functions will try multiple times to make a request, reconnecting as necessary.
    pub async fn get_region(self: Arc<Self>, key: Key, skip_cache: bool) -> Result<Region> {
        if skip_cache {
            self.cache.write().unwrap().remove_region_by_start_key(&key);
        } else if let Some(cached) = self.cache.read().unwrap().find_region_by_key(&key) {
            return Ok(cached);
        }

        let timeout = self.timeout;
        let result = retry_request(self.clone(), move |cluster| {
            cluster.get_region(key.clone().into(), timeout)
        })
        .await?;

        self.cache.write().unwrap().add_region(result.clone());
        Ok(result)
    }

    pub async fn get_region_by_id(
        self: Arc<Self>,
        id: RegionId,
        skip_cache: bool,
    ) -> Result<Region> {
        if skip_cache {
            self.cache.write().unwrap().remove_region_by_id(id);
        } else if let Some(cached) = self.cache.read().unwrap().find_region_by_id(id) {
            return Ok(cached);
        }

        let timeout = self.timeout;
        let result = retry_request(self.clone(), move |cluster| {
            cluster.get_region_by_id(id, timeout)
        })
        .await?;

        self.cache.write().unwrap().add_region(result.clone());
        Ok(result)
    }

    pub async fn get_store(self: Arc<Self>, id: StoreId) -> Result<metapb::Store> {
        let timeout = self.timeout;
        retry_request(self, move |cluster| cluster.get_store(id, timeout)).await
    }

    #[allow(dead_code)]
    pub async fn get_all_stores(self: Arc<Self>) -> Result<Vec<metapb::Store>> {
        let timeout = self.timeout;
        retry_request(self, move |cluster| cluster.get_all_stores(timeout)).await
    }

    pub async fn get_timestamp(self: Arc<Self>) -> Result<Timestamp> {
        retry_request(self, move |cluster| cluster.get_timestamp()).await
    }
}

impl fmt::Debug for RetryClient {
    fn fmt(&self, fmt: &mut fmt::Formatter) -> fmt::Result {
        fmt.debug_struct("pd::RetryClient")
            .field("timeout", &self.timeout)
            .finish()
    }
}

// A node-like thing that can be connected to.
#[async_trait]
trait Reconnect {
    type Cl;
<<<<<<< HEAD

    fn reconnect(&self, interval: u64) -> Result<()>;
    fn with_cluster<T, F: Fn(&Self::Cl) -> T>(&self, f: F) -> T;
=======
    async fn reconnect(&self, interval_sec: u64) -> Result<()>;
    async fn with_cluster<T, F: Fn(&Self::Cl) -> T + Send + Sync>(&self, f: F) -> T;
>>>>>>> b7ced1f4
}

#[async_trait]
impl Reconnect for RetryClient<Cluster> {
    type Cl = Cluster;

    async fn reconnect(&self, interval_sec: u64) -> Result<()> {
        let reconnect_begin = Instant::now();
        let write_lock = self.cluster.write().await;
        // If `last_connected + interval_sec` is larger or equal than reconnect_begin,
        // a concurrent reconnect is just succeed when this thread trying to get write lock
        let should_connect =
            reconnect_begin > write_lock.last_connected + Duration::from_secs(interval_sec);
        if should_connect {
            self.connection.reconnect(write_lock, self.timeout).await?;
        }
        Ok(())
    }

    async fn with_cluster<T, F: Fn(&Cluster) -> T + Send + Sync>(&self, f: F) -> T {
        f(&*self.cluster.read().await)
    }
}

async fn retry_request<Rc, Resp, Func, RespFuture>(client: Arc<Rc>, func: Func) -> Result<Resp>
where
    Rc: Reconnect,
    Resp: Send + 'static,
    Func: Fn(&Rc::Cl) -> RespFuture + Send + Sync,
    RespFuture: Future<Output = Result<Resp>> + Send + 'static,
{
    let mut last_err = Ok(());
    for _ in 0..LEADER_CHANGE_RETRY {
        let fut = client.with_cluster(&func).await;
        match fut.await {
            Ok(r) => return Ok(r),
            Err(e) => last_err = Err(e),
        }

        // Reconnect.
        let mut reconnect_count = MAX_REQUEST_COUNT;
        while let Err(e) = client.reconnect(RECONNECT_INTERVAL_SEC).await {
            reconnect_count -= 1;
            if reconnect_count == 0 {
                return Err(e);
            }
            Delay::new(Duration::from_secs(RECONNECT_INTERVAL_SEC)).await;
        }
    }

    last_err?;
    unreachable!();
}

#[cfg(test)]
mod test {
    use super::*;
    use crate::Error;
    use futures::executor;
    use futures::future::ready;
    use std::sync::Mutex;

    #[test]
    fn test_reconnect() {
        struct MockClient {
            reconnect_count: Mutex<usize>,
        }

        #[async_trait]
        impl Reconnect for MockClient {
            type Cl = ();

            async fn reconnect(&self, _: u64) -> Result<()> {
                *self.reconnect_count.lock().unwrap() += 1;
                // Not actually unimplemented, we just don't care about the error.
                Err(Error::unimplemented())
            }

            async fn with_cluster<T, F: Fn(&Self::Cl) -> T + Send + Sync>(&self, f: F) -> T {
                f(&())
            }
        }

        let client = Arc::new(MockClient {
            reconnect_count: Mutex::new(0),
        });

        fn ready_err(_: &()) -> impl Future<Output = Result<()>> + Send + 'static {
            ready(Err(internal_err!("whoops")))
        }

        let result = executor::block_on(retry_request(client.clone(), ready_err));
        assert!(result.is_err());
        assert_eq!(*client.reconnect_count.lock().unwrap(), MAX_REQUEST_COUNT);

        *client.reconnect_count.lock().unwrap() = 0;
        let result = executor::block_on(retry_request(client.clone(), |_| ready(Ok(()))));
        assert!(result.is_ok());
        assert_eq!(*client.reconnect_count.lock().unwrap(), 0);
    }

    #[test]
    fn test_retry() {
        struct MockClient {
            retry_count: Mutex<usize>,
        }

        #[async_trait]
        impl Reconnect for MockClient {
            type Cl = ();

            async fn reconnect(&self, _: u64) -> Result<()> {
                Ok(())
            }

            async fn with_cluster<T, F: Fn(&Self::Cl) -> T + Send + Sync>(&self, f: F) -> T {
                *self.retry_count.lock().unwrap() += 1;
                f(&())
            }
        }

        let client = Arc::new(MockClient {
            retry_count: Mutex::new(0),
        });
        let max_retries = Arc::new(Mutex::new(1000));

        let result = executor::block_on(retry_request(client.clone(), |_| {
            let mut max_retries = max_retries.lock().unwrap();
            *max_retries -= 1;
            if *max_retries == 0 {
                ready(Ok(()))
            } else {
                ready(Err(internal_err!("whoops")))
            }
        }));
        assert!(result.is_err());
        assert_eq!(*client.retry_count.lock().unwrap(), LEADER_CHANGE_RETRY);

        let client = Arc::new(MockClient {
            retry_count: Mutex::new(0),
        });
        let max_retries = Arc::new(Mutex::new(2));

        let result = executor::block_on(retry_request(client.clone(), |_| {
            let mut max_retries = max_retries.lock().unwrap();
            *max_retries -= 1;
            if *max_retries == 0 {
                ready(Ok(()))
            } else {
                ready(Err(internal_err!("whoops")))
            }
        }));
        assert!(result.is_ok());
        assert_eq!(*client.retry_count.lock().unwrap(), 2);
    }
}<|MERGE_RESOLUTION|>--- conflicted
+++ resolved
@@ -75,8 +75,8 @@
     // These get_* functions will try multiple times to make a request, reconnecting as necessary.
     pub async fn get_region(self: Arc<Self>, key: Key, skip_cache: bool) -> Result<Region> {
         if skip_cache {
-            self.cache.write().unwrap().remove_region_by_start_key(&key);
-        } else if let Some(cached) = self.cache.read().unwrap().find_region_by_key(&key) {
+            self.cache.write().await.remove_region_by_start_key(&key);
+        } else if let Some(cached) = self.cache.read().await.find_region_by_key(&key) {
             return Ok(cached);
         }
 
@@ -86,7 +86,7 @@
         })
         .await?;
 
-        self.cache.write().unwrap().add_region(result.clone());
+        self.cache.write().await.add_region(result.clone());
         Ok(result)
     }
 
@@ -96,8 +96,8 @@
         skip_cache: bool,
     ) -> Result<Region> {
         if skip_cache {
-            self.cache.write().unwrap().remove_region_by_id(id);
-        } else if let Some(cached) = self.cache.read().unwrap().find_region_by_id(id) {
+            self.cache.write().await.remove_region_by_id(id);
+        } else if let Some(cached) = self.cache.read().await.find_region_by_id(id) {
             return Ok(cached);
         }
 
@@ -107,7 +107,7 @@
         })
         .await?;
 
-        self.cache.write().unwrap().add_region(result.clone());
+        self.cache.write().await.add_region(result.clone());
         Ok(result)
     }
 
@@ -139,14 +139,8 @@
 #[async_trait]
 trait Reconnect {
     type Cl;
-<<<<<<< HEAD
-
-    fn reconnect(&self, interval: u64) -> Result<()>;
-    fn with_cluster<T, F: Fn(&Self::Cl) -> T>(&self, f: F) -> T;
-=======
     async fn reconnect(&self, interval_sec: u64) -> Result<()>;
     async fn with_cluster<T, F: Fn(&Self::Cl) -> T + Send + Sync>(&self, f: F) -> T;
->>>>>>> b7ced1f4
 }
 
 #[async_trait]
