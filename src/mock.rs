// Copyright 2019 TiKV Project Authors. Licensed under Apache-2.0.

//! Various mock versions of the various clients and other objects.
//!
//! The goal is to be able to test functionality independently of the rest of
//! the system, in particular without requiring a TiKV or PD server, or RPC layer.

use crate::{
    pd::{PdClient, PdRpcClient, RetryClient},
    region::{RegionId, RegionWithLeader},
    store::RegionStore,
    Config, Error, Key, Result, Timestamp,
};
use async_trait::async_trait;
use derive_new::new;
use slog::{Drain, Logger};
use std::{any::Any, sync::Arc};
use tikv_client_proto::metapb;
use tikv_client_store::{KvClient, KvConnect, Request};

/// Create a `PdRpcClient` with it's internals replaced with mocks so that the
/// client can be tested without doing any RPC calls.
pub async fn pd_rpc_client() -> PdRpcClient<MockKvConnect, MockCluster> {
    let config = Config::default();
    let plain = slog_term::PlainSyncDecorator::new(std::io::stdout());
    let logger = Logger::root(
        slog_term::FullFormat::new(plain)
            .build()
            .filter_level(slog::Level::Info)
            .fuse(),
        o!(),
    );
    PdRpcClient::new(
        config.clone(),
        |_, _| MockKvConnect,
        |e, sm| {
            futures::future::ok(RetryClient::new_with_cluster(
                e,
                sm,
                config.timeout,
                MockCluster,
            ))
        },
        false,
        logger,
    )
    .await
    .unwrap()
}

#[allow(clippy::type_complexity)]
#[derive(new, Default, Clone)]
pub struct MockKvClient {
    pub addr: String,
    dispatch: Option<Arc<dyn Fn(&dyn Any) -> Result<Box<dyn Any>> + Send + Sync + 'static>>,
}

impl MockKvClient {
    pub fn with_dispatch_hook<F>(dispatch: F) -> MockKvClient
    where
        F: Fn(&dyn Any) -> Result<Box<dyn Any>> + Send + Sync + 'static,
    {
        MockKvClient {
            addr: String::new(),
            dispatch: Some(Arc::new(dispatch)),
        }
    }
}

pub struct MockKvConnect;

pub struct MockCluster;

#[derive(new)]
pub struct MockPdClient {
    client: MockKvClient,
}

#[async_trait]
impl KvClient for MockKvClient {
    async fn dispatch(&self, req: &dyn Request) -> Result<Box<dyn Any>> {
        match &self.dispatch {
            Some(f) => f(req.as_any()),
            None => panic!("no dispatch hook set"),
        }
    }
}

impl KvConnect for MockKvConnect {
    type KvClient = MockKvClient;

    fn connect(&self, address: &str) -> Result<Self::KvClient> {
        Ok(MockKvClient {
            addr: address.to_owned(),
            dispatch: None,
        })
    }
}

impl MockPdClient {
    pub fn default() -> MockPdClient {
        MockPdClient {
            client: MockKvClient::default(),
        }
    }

    pub fn region1() -> RegionWithLeader {
        let mut region = RegionWithLeader::default();
        region.region.id = 1;
        region.region.set_start_key(vec![0]);
        region.region.set_end_key(vec![10]);

        let leader = metapb::Peer {
            store_id: 41,
            ..Default::default()
        };
        region.leader = Some(leader);

        region
    }

    pub fn region2() -> RegionWithLeader {
        let mut region = RegionWithLeader::default();
        region.region.id = 2;
        region.region.set_start_key(vec![10]);
        region.region.set_end_key(vec![250, 250]);

        let leader = metapb::Peer {
            store_id: 42,
            ..Default::default()
        };
        region.leader = Some(leader);

        region
    }
}

#[async_trait]
impl PdClient for MockPdClient {
    type KvClient = MockKvClient;

    async fn map_region_to_store(self: Arc<Self>, region: RegionWithLeader) -> Result<RegionStore> {
        Ok(RegionStore::new(region, Arc::new(self.client.clone())))
    }

    async fn region_for_key(&self, key: &Key) -> Result<RegionWithLeader> {
        let bytes: &[_] = key.into();
        let region = if bytes.is_empty() || bytes[0] < 10 {
            Self::region1()
        } else {
            Self::region2()
        };

        Ok(region)
    }

    async fn region_for_id(&self, id: RegionId) -> Result<RegionWithLeader> {
        match id {
            1 => Ok(Self::region1()),
            2 => Ok(Self::region2()),
            _ => Err(Error::RegionNotFoundInResponse { region_id: id }),
        }
    }

    async fn get_timestamp(self: Arc<Self>) -> Result<Timestamp> {
        Ok(Timestamp::default())
    }

    async fn update_safepoint(self: Arc<Self>, _safepoint: u64) -> Result<bool> {
        unimplemented!()
    }
<<<<<<< HEAD
=======

    async fn update_leader(
        &self,
        _ver_id: crate::region::RegionVerId,
        _leader: metapb::Peer,
    ) -> Result<()> {
        todo!()
    }

    async fn invalidate_region_cache(&self, _ver_id: crate::region::RegionVerId) {}
}

pub fn mock_store() -> RegionStore {
    RegionStore {
        region_with_leader: RegionWithLeader::default(),
        client: Arc::new(MockKvClient::new("foo".to_owned(), None)),
    }
>>>>>>> c14f23a5
}<|MERGE_RESOLUTION|>--- conflicted
+++ resolved
@@ -169,8 +169,6 @@
     async fn update_safepoint(self: Arc<Self>, _safepoint: u64) -> Result<bool> {
         unimplemented!()
     }
-<<<<<<< HEAD
-=======
 
     async fn update_leader(
         &self,
@@ -188,5 +186,4 @@
         region_with_leader: RegionWithLeader::default(),
         client: Arc::new(MockKvClient::new("foo".to_owned(), None)),
     }
->>>>>>> c14f23a5
 }