// Copyright 2019 TiKV Project Authors. Licensed under Apache-2.0.

use crate::{
    backoff::{Backoff, DEFAULT_REGION_BACKOFF, OPTIMISTIC_BACKOFF, PESSIMISTIC_BACKOFF},
    transaction::HasLocks,
};
use async_trait::async_trait;
use derive_new::new;
use tikv_client_store::{HasKeyErrors, Request};

pub use self::{
    plan::{
<<<<<<< HEAD
        Collect, CollectError, CollectWithShard, DefaultProcessor, Dispatch, ExtractError, Merge,
        MergeResponse, MultiRegion, Plan, PreserveShard, Process, ProcessResponse, ResolveLock,
        ResponseWithShard, RetryRegion,
=======
        Collect, CollectAndMatchKey, CollectError, CollectSingle, DefaultProcessor, Dispatch,
        ExtractError, HasKeys, Merge, MergeResponse, Plan, PreserveKey, Process, ProcessResponse,
        ResolveLock, RetryableMultiRegion,
>>>>>>> c14f23a5
    },
    plan_builder::{PlanBuilder, SingleKey},
    shard::Shardable,
};

mod plan;
mod plan_builder;
#[macro_use]
mod shard;

/// Abstracts any request sent to a TiKV server.
#[async_trait]
pub trait KvRequest: Request + Sized + Clone + Sync + Send + 'static {
    /// The expected response to the request.
    type Response: HasKeyErrors + HasLocks + Clone + Send + 'static;
}

#[derive(Clone, Debug, new, Eq, PartialEq)]
pub struct RetryOptions {
    /// How to retry when there is a region error and we need to resolve regions with PD.
    pub region_backoff: Backoff,
    /// How to retry when a key is locked.
    pub lock_backoff: Backoff,
}

impl RetryOptions {
    pub const fn default_optimistic() -> RetryOptions {
        RetryOptions {
            region_backoff: DEFAULT_REGION_BACKOFF,
            lock_backoff: OPTIMISTIC_BACKOFF,
        }
    }

    pub const fn default_pessimistic() -> RetryOptions {
        RetryOptions {
            region_backoff: DEFAULT_REGION_BACKOFF,
            lock_backoff: PESSIMISTIC_BACKOFF,
        }
    }

    pub const fn none() -> RetryOptions {
        RetryOptions {
            region_backoff: Backoff::no_backoff(),
            lock_backoff: Backoff::no_backoff(),
        }
    }
}

#[cfg(test)]
mod test {
    use super::*;
    use crate::{
        mock::{MockKvClient, MockPdClient},
        store::store_stream_for_keys,
        transaction::lowering::new_commit_request,
        Error, Key, Result,
    };
    use grpcio::CallOption;
    use std::{
        any::Any,
        iter,
        sync::{atomic::AtomicUsize, Arc},
    };
    use tikv_client_proto::{kvrpcpb, pdpb::Timestamp, tikvpb::TikvClient};
    use tikv_client_store::HasRegionError;

    #[tokio::test]
    async fn test_region_retry() {
        #[derive(Clone)]
        struct MockRpcResponse;

        impl HasKeyErrors for MockRpcResponse {
            fn key_errors(&mut self) -> Option<Vec<Error>> {
                None
            }
        }

        impl HasRegionError for MockRpcResponse {
            fn region_error(&mut self) -> Option<tikv_client_proto::errorpb::Error> {
                Some(tikv_client_proto::errorpb::Error::default())
            }
        }

        impl HasLocks for MockRpcResponse {}

        #[derive(Clone)]
        struct MockKvRequest {
            test_invoking_count: Arc<AtomicUsize>,
        }

        #[async_trait]
        impl Request for MockKvRequest {
            async fn dispatch(&self, _: &TikvClient, _: CallOption) -> Result<Box<dyn Any>> {
                Ok(Box::new(MockRpcResponse {}))
            }

            fn label(&self) -> &'static str {
                "mock"
            }

            fn as_any(&self) -> &dyn Any {
                self
            }

            fn set_context(&mut self, _: kvrpcpb::Context) {
                unreachable!();
            }
        }

        #[async_trait]
        impl KvRequest for MockKvRequest {
            type Response = MockRpcResponse;
        }

        impl Shardable for MockKvRequest {
            type Shard = Vec<Vec<u8>>;

            fn shards(
                &self,
                pd_client: &std::sync::Arc<impl crate::pd::PdClient>,
            ) -> futures::stream::BoxStream<
                'static,
                crate::Result<(Self::Shard, crate::store::RegionStore)>,
            > {
                // Increases by 1 for each call.
                self.test_invoking_count
                    .fetch_add(1, std::sync::atomic::Ordering::SeqCst);
                store_stream_for_keys(
                    Some(Key::from("mock_key".to_owned())).into_iter(),
                    pd_client.clone(),
                )
            }

            fn apply_shard(
                &mut self,
                _shard: Self::Shard,
                _store: &crate::store::RegionStore,
            ) -> crate::Result<()> {
                Ok(())
            }
        }

        let invoking_count = Arc::new(AtomicUsize::new(0));

        let request = MockKvRequest {
            test_invoking_count: invoking_count.clone(),
        };

        let pd_client = Arc::new(MockPdClient::new(MockKvClient::with_dispatch_hook(
            |_: &dyn Any| Ok(Box::new(MockRpcResponse) as Box<dyn Any>),
        )));

        let plan = crate::request::PlanBuilder::new(pd_client.clone(), request)
            .resolve_lock(Backoff::no_jitter_backoff(1, 1, 3))
            .retry_multi_region(Backoff::no_jitter_backoff(1, 1, 3))
            .extract_error()
            .plan();
        let _ = plan.execute().await;

        // Original call plus the 3 retries
        assert_eq!(invoking_count.load(std::sync::atomic::Ordering::SeqCst), 4);
    }

    #[tokio::test]
    async fn test_extract_error() {
        let pd_client = Arc::new(MockPdClient::new(MockKvClient::with_dispatch_hook(
            |_: &dyn Any| {
                Ok(Box::new(kvrpcpb::CommitResponse {
                    region_error: None,
                    error: Some(kvrpcpb::KeyError {
                        locked: None,
                        retryable: String::new(),
                        abort: String::new(),
                        conflict: None,
                        already_exist: None,
                        deadlock: None,
                        commit_ts_expired: None,
                        txn_not_found: None,
                        commit_ts_too_large: None,
                    }),
                    commit_version: 0,
                }) as Box<dyn Any>)
            },
        )));

        let key: Key = "key".to_owned().into();
        let req = new_commit_request(iter::once(key), Timestamp::default(), Timestamp::default());

        // does not extract error
        let plan = crate::request::PlanBuilder::new(pd_client.clone(), req.clone())
            .resolve_lock(OPTIMISTIC_BACKOFF)
            .retry_multi_region(OPTIMISTIC_BACKOFF)
            .plan();
        assert!(plan.execute().await.is_ok());

        // extract error
        let plan = crate::request::PlanBuilder::new(pd_client.clone(), req)
            .resolve_lock(OPTIMISTIC_BACKOFF)
            .retry_multi_region(OPTIMISTIC_BACKOFF)
            .extract_error()
            .plan();
        assert!(plan.execute().await.is_err());
    }
}<|MERGE_RESOLUTION|>--- conflicted
+++ resolved
@@ -10,21 +10,15 @@
 
 pub use self::{
     plan::{
-<<<<<<< HEAD
-        Collect, CollectError, CollectWithShard, DefaultProcessor, Dispatch, ExtractError, Merge,
-        MergeResponse, MultiRegion, Plan, PreserveShard, Process, ProcessResponse, ResolveLock,
-        ResponseWithShard, RetryRegion,
-=======
-        Collect, CollectAndMatchKey, CollectError, CollectSingle, DefaultProcessor, Dispatch,
-        ExtractError, HasKeys, Merge, MergeResponse, Plan, PreserveKey, Process, ProcessResponse,
-        ResolveLock, RetryableMultiRegion,
->>>>>>> c14f23a5
+        Collect, CollectError, CollectSingle, CollectWithShard, DefaultProcessor, Dispatch,
+        ExtractError, Merge, MergeResponse, Plan, Process, ProcessResponse, ResolveLock,
+        ResponseWithShard, RetryableMultiRegion,
     },
     plan_builder::{PlanBuilder, SingleKey},
     shard::Shardable,
 };
 
-mod plan;
+pub mod plan;
 mod plan_builder;
 #[macro_use]
 mod shard;
