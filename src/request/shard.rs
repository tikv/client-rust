--- conflicted
+++ resolved
@@ -3,13 +3,8 @@
 use super::plan::PreserveShard;
 use crate::{
     pd::PdClient,
-<<<<<<< HEAD
-    request::{Dispatch, KvRequest, Plan, ResolveLock, RetryRegion},
-    store::Store,
-=======
-    request::{Dispatch, HasKeys, KvRequest, Plan, PreserveKey, ResolveLock},
+    request::{Dispatch, KvRequest, Plan, ResolveLock},
     store::RegionStore,
->>>>>>> c14f23a5
     Result,
 };
 use futures::stream::BoxStream;
@@ -65,11 +60,11 @@
     fn shards(
         &self,
         pd_client: &Arc<impl PdClient>,
-    ) -> BoxStream<'static, Result<(Self::Shard, Store)>> {
+    ) -> BoxStream<'static, Result<(Self::Shard, RegionStore)>> {
         self.inner.shards(pd_client)
     }
 
-    fn apply_shard(&mut self, shard: Self::Shard, store: &Store) -> Result<()> {
+    fn apply_shard(&mut self, shard: Self::Shard, store: &RegionStore) -> Result<()> {
         self.shard = Some(shard.clone());
         self.inner.apply_shard(shard, store)
     }
