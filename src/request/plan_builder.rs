// Copyright 2021 TiKV Project Authors. Licensed under Apache-2.0.

use super::plan::PreserveShard;
use crate::{
    backoff::Backoff,
    pd::PdClient,
    request::{
<<<<<<< HEAD
        DefaultProcessor, Dispatch, ExtractError, KvRequest, Merge, MergeResponse, MultiRegion,
        Plan, Process, ProcessResponse, ResolveLock, RetryRegion, Shardable,
=======
        DefaultProcessor, Dispatch, ExtractError, HasKeys, KvRequest, Merge, MergeResponse, Plan,
        Process, ProcessResponse, ResolveLock, RetryableMultiRegion, Shardable,
>>>>>>> c14f23a5
    },
    store::RegionStore,
    transaction::HasLocks,
    Result,
};
use std::{marker::PhantomData, sync::Arc};
use tikv_client_store::{HasKeyErrors, HasRegionError, HasRegionErrors};

/// Builder type for plans (see that module for more).
pub struct PlanBuilder<PdC: PdClient, P: Plan, Ph: PlanBuilderPhase> {
    pd_client: Arc<PdC>,
    plan: P,
    phantom: PhantomData<Ph>,
}

/// Used to ensure that a plan has a designated target or targets, a target is
/// a particular TiKV server.
pub trait PlanBuilderPhase {}
pub struct NoTarget;
impl PlanBuilderPhase for NoTarget {}
pub struct Targetted;
impl PlanBuilderPhase for Targetted {}

impl<PdC: PdClient, Req: KvRequest> PlanBuilder<PdC, Dispatch<Req>, NoTarget> {
    pub fn new(pd_client: Arc<PdC>, request: Req) -> Self {
        PlanBuilder {
            pd_client,
            plan: Dispatch {
                request,
                kv_client: None,
            },
            phantom: PhantomData,
        }
    }
}

impl<PdC: PdClient, P: Plan> PlanBuilder<PdC, P, Targetted> {
    /// Return the built plan, note that this can only be called once the plan
    /// has a target.
    pub fn plan(self) -> P {
        self.plan
    }
}

impl<PdC: PdClient, P: Plan, Ph: PlanBuilderPhase> PlanBuilder<PdC, P, Ph> {
    /// If there is a lock error, then resolve the lock and retry the request.
    pub fn resolve_lock(self, backoff: Backoff) -> PlanBuilder<PdC, ResolveLock<P, PdC>, Ph>
    where
        P::Result: HasLocks,
    {
        PlanBuilder {
            pd_client: self.pd_client.clone(),
            plan: ResolveLock {
                inner: self.plan,
                backoff,
                pd_client: self.pd_client,
            },
            phantom: PhantomData,
        }
    }

    /// Merge the results of a request. Usually used where a request is sent to multiple regions
    /// to combine the responses from each region.
    pub fn merge<In, M: Merge<In>>(self, merge: M) -> PlanBuilder<PdC, MergeResponse<P, In, M>, Ph>
    where
        In: Clone + Send + Sync + 'static,
        P: Plan<Result = Vec<Result<In>>>,
    {
        PlanBuilder {
            pd_client: self.pd_client.clone(),
            plan: MergeResponse {
                inner: self.plan,
                merge,
                phantom: PhantomData,
            },
            phantom: PhantomData,
        }
    }

    /// Apply the default processing step to a response (usually only needed if the request is sent
    /// to a single region because post-porcessing can be incorporated in the merge step for
    /// multi-region requests).
    pub fn post_process_default(self) -> PlanBuilder<PdC, ProcessResponse<P, DefaultProcessor>, Ph>
    where
        P: Plan,
        DefaultProcessor: Process<P::Result>,
    {
        PlanBuilder {
            pd_client: self.pd_client.clone(),
            plan: ProcessResponse {
                inner: self.plan,
                processor: DefaultProcessor,
            },
            phantom: PhantomData,
        }
    }
}

impl<PdC: PdClient, P: Plan + Shardable> PlanBuilder<PdC, P, NoTarget>
where
    P::Result: HasKeyErrors + HasRegionError,
{
    /// Split the request into shards sending a request to the region of each shard.
    pub fn retry_multi_region(
        self,
        backoff: Backoff,
    ) -> PlanBuilder<PdC, RetryableMultiRegion<P, PdC>, Targetted> {
        PlanBuilder {
            pd_client: self.pd_client.clone(),
            plan: RetryableMultiRegion {
                inner: self.plan,
                pd_client: self.pd_client,
                backoff,
            },
            phantom: PhantomData,
        }
    }
}

impl<PdC: PdClient, R: KvRequest + SingleKey> PlanBuilder<PdC, Dispatch<R>, NoTarget> {
    /// Target the request at a single region. *Note*: single region plan will
    /// cannot automatically retry on region errors. It's only used for requests
    /// that target at a specific region but not keys (e.g. ResolveLockRequest).
    pub async fn single_region(self) -> Result<PlanBuilder<PdC, Dispatch<R>, Targetted>> {
        let key = self.plan.request.key();
        // TODO: retry when region error occurred
        let store = self.pd_client.clone().store_for_key(key.into()).await?;
        set_single_region_store(self.plan, store, self.pd_client)
    }
}

impl<PdC: PdClient, R: KvRequest> PlanBuilder<PdC, Dispatch<R>, NoTarget> {
    /// Target the request at a single region; caller supplies the store to target.
    pub async fn single_region_with_store(
        self,
        store: RegionStore,
    ) -> Result<PlanBuilder<PdC, Dispatch<R>, Targetted>> {
        set_single_region_store(self.plan, store, self.pd_client)
    }
}

impl<PdC: PdClient, P: Plan + Shardable> PlanBuilder<PdC, P, NoTarget>
where
    P::Result: HasKeyErrors,
{
    pub fn preserve_shard(self) -> PlanBuilder<PdC, PreserveShard<P>, NoTarget> {
        PlanBuilder {
            pd_client: self.pd_client.clone(),
            plan: PreserveShard {
                inner: self.plan,
                shard: None,
            },
            phantom: PhantomData,
        }
    }
}

impl<PdC: PdClient, P: Plan> PlanBuilder<PdC, P, Targetted>
where
    P::Result: HasKeyErrors + HasRegionErrors,
{
    pub fn extract_error(self) -> PlanBuilder<PdC, ExtractError<P>, Targetted> {
        PlanBuilder {
            pd_client: self.pd_client,
            plan: ExtractError { inner: self.plan },
            phantom: self.phantom,
        }
    }
}

fn set_single_region_store<PdC: PdClient, R: KvRequest>(
    mut plan: Dispatch<R>,
    store: RegionStore,
    pd_client: Arc<PdC>,
) -> Result<PlanBuilder<PdC, Dispatch<R>, Targetted>> {
    plan.request
        .set_context(store.region_with_leader.context()?);
    plan.kv_client = Some(store.client);
    Ok(PlanBuilder {
        plan,
        pd_client,
        phantom: PhantomData,
    })
}

/// Indicates that a request operates on a single key.
pub trait SingleKey {
    #[allow(clippy::ptr_arg)]
    fn key(&self) -> &Vec<u8>;
}<|MERGE_RESOLUTION|>--- conflicted
+++ resolved
@@ -5,13 +5,8 @@
     backoff::Backoff,
     pd::PdClient,
     request::{
-<<<<<<< HEAD
-        DefaultProcessor, Dispatch, ExtractError, KvRequest, Merge, MergeResponse, MultiRegion,
-        Plan, Process, ProcessResponse, ResolveLock, RetryRegion, Shardable,
-=======
-        DefaultProcessor, Dispatch, ExtractError, HasKeys, KvRequest, Merge, MergeResponse, Plan,
-        Process, ProcessResponse, ResolveLock, RetryableMultiRegion, Shardable,
->>>>>>> c14f23a5
+        DefaultProcessor, Dispatch, ExtractError, KvRequest, Merge, MergeResponse, Plan, Process,
+        ProcessResponse, ResolveLock, RetryableMultiRegion, Shardable,
     },
     store::RegionStore,
     transaction::HasLocks,
