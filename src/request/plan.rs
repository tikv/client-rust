// Copyright 2021 TiKV Project Authors. Licensed under Apache-2.0.

use crate::{
    backoff::Backoff,
    pd::PdClient,
    request::{KvRequest, Shardable},
    stats::tikv_stats,
    store::RegionStore,
    transaction::{resolve_locks, HasLocks},
    Error, Result,
};
use async_recursion::async_recursion;
use async_trait::async_trait;
<<<<<<< HEAD
use futures::prelude::*;
=======
use futures::{future::try_join_all, stream::StreamExt};
>>>>>>> c14f23a5
use std::{marker::PhantomData, sync::Arc};
use tikv_client_proto::{errorpb::EpochNotMatch, kvrpcpb};
use tikv_client_store::{HasKeyErrors, HasRegionError, HasRegionErrors, KvClient};
use tokio::sync::Semaphore;

/// A plan for how to execute a request. A user builds up a plan with various
/// options, then exectutes it.
#[async_trait]
pub trait Plan: Sized + Clone + Sync + Send + 'static {
    /// The ultimate result of executing the plan (should be a high-level type, not a GRPC response).
    type Result: Send;

    /// Execute the plan.
    async fn execute(&self) -> Result<Self::Result>;
}

/// The simplest plan which just dispatches a request to a specific kv server.
#[derive(Clone)]
pub struct Dispatch<Req: KvRequest> {
    pub request: Req,
    pub kv_client: Option<Arc<dyn KvClient + Send + Sync>>,
}

#[async_trait]
impl<Req: KvRequest> Plan for Dispatch<Req> {
    type Result = Req::Response;

    async fn execute(&self) -> Result<Self::Result> {
        let stats = tikv_stats(self.request.label());
        let result = self
            .kv_client
            .as_ref()
            .expect("Unreachable: kv_client has not been initialised in Dispatch")
            .dispatch(&self.request)
            .await;
        let result = stats.done(result);
        result.map(|r| {
            *r.downcast()
                .expect("Downcast failed: request and response type mismatch")
        })
    }
}

const MULTI_REGION_CONCURRENCY: usize = 16;

const MULTI_REGION_CONCURRENCY: usize = 16;

pub struct RetryableMultiRegion<P: Plan, PdC: PdClient> {
    pub(super) inner: P,
    pub pd_client: Arc<PdC>,
    pub backoff: Backoff,
}

impl<P: Plan + Shardable, PdC: PdClient> RetryableMultiRegion<P, PdC>
where
    P::Result: HasKeyErrors + HasRegionError,
{
    // A plan may involve multiple shards
    #[async_recursion]
    async fn single_plan_handler(
        pd_client: Arc<PdC>,
        current_plan: P,
        backoff: Backoff,
        permits: Arc<Semaphore>,
    ) -> Result<<Self as Plan>::Result> {
        let shards = current_plan.shards(&pd_client).collect::<Vec<_>>().await;
        let mut handles = Vec::new();
        for shard in shards {
            let (shard, region_store) = shard?;
            let mut clone = current_plan.clone();
            clone.apply_shard(shard, &region_store)?;
            let handle = tokio::spawn(Self::single_shard_handler(
                pd_client.clone(),
                clone,
                region_store,
                backoff.clone(),
                permits.clone(),
            ));
            handles.push(handle);
        }
        Ok(try_join_all(handles)
            .await?
            .into_iter()
            .collect::<Result<Vec<_>>>()?
            .into_iter()
            .flatten()
            .collect())
    }

    #[async_recursion]
    async fn single_shard_handler(
        pd_client: Arc<PdC>,
        plan: P,
        region_store: RegionStore,
        mut backoff: Backoff,
        permits: Arc<Semaphore>,
    ) -> Result<<Self as Plan>::Result> {
        // limit concurrent requests
        let permit = permits.acquire().await.unwrap();
        let mut resp = plan.execute().await?;
        drop(permit);

        if let Some(e) = resp.key_errors() {
            Ok(vec![Err(Error::MultipleKeyErrors(e))])
        } else if let Some(e) = resp.region_error() {
            match backoff.next_delay_duration() {
                Some(duration) => {
                    let region_error_resolved =
                        Self::handle_region_error(pd_client.clone(), e, region_store).await?;
                    // don't sleep if we have resolved the region error
                    if !region_error_resolved {
                        futures_timer::Delay::new(duration).await;
                    }
                    Self::single_plan_handler(pd_client, plan, backoff, permits).await
                }
                None => Err(Error::RegionError(e)),
            }
        } else {
            Ok(vec![Ok(resp)])
        }
    }

    // Returns
    // 1. Ok(true): error has been resolved, retry immediately
    // 2. Ok(false): backoff, and then retry
    // 3. Err(Error): can't be resolved, return the error to upper level
    async fn handle_region_error(
        pd_client: Arc<PdC>,
        mut e: tikv_client_proto::errorpb::Error,
        region_store: RegionStore,
    ) -> Result<bool> {
        let ver_id = region_store.region_with_leader.ver_id();
        if e.has_not_leader() {
            let not_leader = e.get_not_leader();
            if not_leader.has_leader() {
                match pd_client
                    .update_leader(
                        region_store.region_with_leader.ver_id(),
                        not_leader.get_leader().clone(),
                    )
                    .await
                {
                    Ok(_) => Ok(true),
                    Err(e) => {
                        pd_client.invalidate_region_cache(ver_id).await;
                        Err(e)
                    }
                }
            } else {
                // The peer doesn't know who is the current leader. Generally it's because
                // the Raft group is in an election, but it's possible that the peer is
                // isolated and removed from the Raft group. So it's necessary to reload
                // the region from PD.
                pd_client.invalidate_region_cache(ver_id).await;
                Ok(false)
            }
        } else if e.has_store_not_match() {
            pd_client.invalidate_region_cache(ver_id).await;
            Ok(false)
        } else if e.has_epoch_not_match() {
            Self::on_region_epoch_not_match(
                pd_client.clone(),
                region_store,
                e.take_epoch_not_match(),
            )
            .await
        } else if e.has_stale_command() || e.has_region_not_found() {
            pd_client.invalidate_region_cache(ver_id).await;
            Ok(false)
        } else if e.has_server_is_busy()
            || e.has_raft_entry_too_large()
            || e.has_max_timestamp_not_synced()
        {
            Err(Error::RegionError(e))
        } else {
            // TODO: pass the logger around
            // info!("unknwon region error: {:?}", e);
            pd_client.invalidate_region_cache(ver_id).await;
            Ok(false)
        }
    }

    // Returns
    // 1. Ok(true): error has been resolved, retry immediately
    // 2. Ok(false): backoff, and then retry
    // 3. Err(Error): can't be resolved, return the error to upper level
    async fn on_region_epoch_not_match(
        pd_client: Arc<PdC>,
        region_store: RegionStore,
        error: EpochNotMatch,
    ) -> Result<bool> {
        let ver_id = region_store.region_with_leader.ver_id();
        if error.get_current_regions().is_empty() {
            pd_client.invalidate_region_cache(ver_id).await;
            return Ok(true);
        }

        for r in error.get_current_regions() {
            if r.get_id() == region_store.region_with_leader.id() {
                let returned_conf_ver = r.get_region_epoch().get_conf_ver();
                let returned_version = r.get_region_epoch().get_version();
                let current_conf_ver = region_store
                    .region_with_leader
                    .region
                    .get_region_epoch()
                    .get_conf_ver();
                let current_version = region_store
                    .region_with_leader
                    .region
                    .get_region_epoch()
                    .get_version();

                // Find whether the current region is ahead of TiKV's. If so, backoff.
                if returned_conf_ver < current_conf_ver || returned_version < current_version {
                    return Ok(false);
                }
            }
        }
        // TODO: finer grained processing
        pd_client.invalidate_region_cache(ver_id).await;
        Ok(false)
    }
}

impl<P: Plan, PdC: PdClient> Clone for RetryableMultiRegion<P, PdC> {
    fn clone(&self) -> Self {
        RetryableMultiRegion {
            inner: self.inner.clone(),
            pd_client: self.pd_client.clone(),
            backoff: self.backoff.clone(),
        }
    }
}

#[async_trait]
impl<P: Plan + Shardable, PdC: PdClient> Plan for RetryableMultiRegion<P, PdC>
where
    P::Result: HasKeyErrors + HasRegionError,
{
    type Result = Vec<Result<P::Result>>;

    async fn execute(&self) -> Result<Self::Result> {
<<<<<<< HEAD
        Ok(self
            .inner
            .shards(&self.pd_client)
            .map(move |shard_store| async move {
                let (shard, store) = shard_store?;
                let mut clone = self.inner.clone();
                clone.apply_shard(shard, &store)?;
                let mut response = clone.execute().await?;
                match response.error() {
                    Some(e) => Err(e),
                    None => Ok(response),
                }
            })
            .buffered(MULTI_REGION_CONCURRENCY)
            .collect()
            .await)
=======
        // Limit the maximum concurrency of multi-region request. If there are
        // too many concurrent requests, TiKV is more likely to return a "TiKV
        // is busy" error
        let concurrency_permits = Arc::new(Semaphore::new(MULTI_REGION_CONCURRENCY));
        Self::single_plan_handler(
            self.pd_client.clone(),
            self.inner.clone(),
            self.backoff.clone(),
            concurrency_permits.clone(),
        )
        .await
>>>>>>> c14f23a5
    }
}

/// A technique for merging responses into a single result (with type `Out`).
pub trait Merge<In>: Sized + Clone + Send + Sync + 'static {
    type Out: Send;

    fn merge(&self, input: Vec<Result<In>>) -> Result<Self::Out>;
}

#[derive(Clone)]
pub struct MergeResponse<P: Plan, In, M: Merge<In>> {
    pub inner: P,
    pub merge: M,
    pub phantom: PhantomData<In>,
}

#[async_trait]
impl<In: Clone + Send + Sync + 'static, P: Plan<Result = Vec<Result<In>>>, M: Merge<In>> Plan
    for MergeResponse<P, In, M>
{
    type Result = M::Out;

    async fn execute(&self) -> Result<Self::Result> {
        self.merge.merge(self.inner.execute().await?)
    }
}

/// A merge strategy which collects data from a response into a single type.
#[derive(Clone, Copy)]
pub struct Collect;

/// A merge strategy that only takes the first element. It's used for requests
/// that should have exactly one response, e.g. a get request.
#[derive(Clone, Copy)]
pub struct CollectSingle;

#[macro_export]
macro_rules! collect_first {
    ($type_: ty) => {
        impl Merge<$type_> for CollectSingle {
            type Out = $type_;

            fn merge(&self, mut input: Vec<Result<$type_>>) -> Result<Self::Out> {
                assert!(input.len() == 1);
                input.pop().unwrap()
            }
        }
    };
}

/// A merge strategy to be used with
/// [`preserve_shard`](super::plan_builder::PlanBuilder::preserve_shard).
/// It matches the shards preserved before and the values returned in the response.
#[derive(Clone, Debug)]
pub struct CollectWithShard;

/// A merge strategy which returns an error if any response is an error and
/// otherwise returns a Vec of the results.
#[derive(Clone, Copy)]
pub struct CollectError;

impl<T: Send> Merge<T> for CollectError {
    type Out = Vec<T>;

    fn merge(&self, input: Vec<Result<T>>) -> Result<Self::Out> {
        input.into_iter().collect()
    }
}

/// Process data into another kind of data.
pub trait Process<In>: Sized + Clone + Send + Sync + 'static {
    type Out: Send;

    fn process(&self, input: Result<In>) -> Result<Self::Out>;
}

#[derive(Clone)]
pub struct ProcessResponse<P: Plan, Pr: Process<P::Result>> {
    pub inner: P,
    pub processor: Pr,
}

#[async_trait]
impl<P: Plan, Pr: Process<P::Result>> Plan for ProcessResponse<P, Pr> {
    type Result = Pr::Out;

    async fn execute(&self) -> Result<Self::Result> {
        self.processor.process(self.inner.execute().await)
    }
}

#[derive(Clone, Copy, Debug)]
pub struct DefaultProcessor;

pub struct ResolveLock<P: Plan, PdC: PdClient> {
    pub inner: P,
    pub pd_client: Arc<PdC>,
    pub backoff: Backoff,
}

impl<P: Plan, PdC: PdClient> Clone for ResolveLock<P, PdC> {
    fn clone(&self) -> Self {
        ResolveLock {
            inner: self.inner.clone(),
            pd_client: self.pd_client.clone(),
            backoff: self.backoff.clone(),
        }
    }
}

#[async_trait]
impl<P: Plan, PdC: PdClient> Plan for ResolveLock<P, PdC>
where
    P::Result: HasLocks,
{
    type Result = P::Result;

    async fn execute(&self) -> Result<Self::Result> {
        let mut result = self.inner.execute().await?;
        let mut clone = self.clone();
        loop {
            let locks = result.take_locks();
            if locks.is_empty() {
                return Ok(result);
            }

            if self.backoff.is_none() {
                return Err(Error::ResolveLockError);
            }

            let pd_client = self.pd_client.clone();
            if resolve_locks(locks, pd_client.clone()).await? {
                result = self.inner.execute().await?;
            } else {
                match clone.backoff.next_delay_duration() {
                    None => return Err(Error::ResolveLockError),
                    Some(delay_duration) => {
                        futures_timer::Delay::new(delay_duration).await;
                        result = clone.inner.execute().await?;
                    }
                }
            }
        }
    }
}

/// When executed, the plan extracts errors from its inner plan, and returns an
/// `Err` wrapping the error.
///
/// We usually need to apply this plan if (and only if) the output of the inner
/// plan is of a response type.
///
/// The errors come from two places: `Err` from inner plans, and `Ok(response)`
/// where `response` contains unresolved errors (`error` and `region_error`).
pub struct ExtractError<P: Plan> {
    pub inner: P,
}

impl<P: Plan> Clone for ExtractError<P> {
    fn clone(&self) -> Self {
        ExtractError {
            inner: self.inner.clone(),
        }
    }
}

#[async_trait]
impl<P: Plan> Plan for ExtractError<P>
where
    P::Result: HasKeyErrors + HasRegionErrors,
{
    type Result = P::Result;

    async fn execute(&self) -> Result<Self::Result> {
        let mut result = self.inner.execute().await?;
        if let Some(errors) = result.key_errors() {
            Err(Error::ExtractedErrors(errors))
        } else if let Some(errors) = result.region_errors() {
            Err(Error::ExtractedErrors(
                errors.into_iter().map(Error::RegionError).collect(),
            ))
        } else {
            Ok(result)
        }
    }
}

/// When executed, the plan clones the shard and execute its inner plan, then
/// returns `(shard, response)`.
///
/// It's useful when the information of shard are lost in the response but needed
/// for processing.
pub struct PreserveShard<P: Plan + Shardable> {
    pub inner: P,
    pub shard: Option<P::Shard>,
}

impl<P: Plan + Shardable> Clone for PreserveShard<P> {
    fn clone(&self) -> Self {
        PreserveShard {
            inner: self.inner.clone(),
            shard: None,
        }
    }
}

#[async_trait]
impl<P> Plan for PreserveShard<P>
where
    P: Plan + Shardable,
{
    type Result = ResponseWithShard<P::Result, P::Shard>;

    async fn execute(&self) -> Result<Self::Result> {
        let res = self.inner.execute().await?;
        let shard = self
            .shard
            .as_ref()
            .expect("Unreachable: Shardable::apply_shard() is not called before executing PreserveShard")
            .clone();
        Ok(ResponseWithShard(res, shard))
    }
}

// contains a response and the corresponding shards
#[derive(Debug, Clone)]
pub struct ResponseWithShard<Resp, Shard>(pub Resp, pub Shard);

<<<<<<< HEAD
impl<Resp: HasError, Shard> HasError for ResponseWithShard<Resp, Shard> {
    fn error(&mut self) -> Option<Error> {
        self.0.error()
=======
impl<Resp: HasKeyErrors> HasKeyErrors for ResponseAndKeys<Resp> {
    fn key_errors(&mut self) -> Option<Vec<Error>> {
        self.0.key_errors()
>>>>>>> c14f23a5
    }
}

impl<Resp: HasLocks, Shard> HasLocks for ResponseWithShard<Resp, Shard> {
    fn take_locks(&mut self) -> Vec<kvrpcpb::LockInfo> {
        self.0.take_locks()
    }
}

<<<<<<< HEAD
impl<Resp: HasRegionError, Shard> HasRegionError for ResponseWithShard<Resp, Shard> {
    fn region_error(&mut self) -> Option<Error> {
=======
impl<Resp: HasRegionError> HasRegionError for ResponseAndKeys<Resp> {
    fn region_error(&mut self) -> Option<tikv_client_proto::errorpb::Error> {
>>>>>>> c14f23a5
        self.0.region_error()
    }
}

#[cfg(test)]
mod test {
    use super::*;
<<<<<<< HEAD
    use crate::mock::MockPdClient;
    use futures::stream::BoxStream;
=======
    use crate::mock::{mock_store, MockPdClient};
    use futures::{
        stream::{self, BoxStream},
        TryStreamExt,
    };
>>>>>>> c14f23a5
    use tikv_client_proto::kvrpcpb::BatchGetResponse;

    #[derive(Clone)]
    struct ErrPlan;

    #[async_trait]
    impl Plan for ErrPlan {
        type Result = BatchGetResponse;

        async fn execute(&self) -> Result<Self::Result> {
            Err(Error::Unimplemented)
        }
    }

    impl Shardable for ErrPlan {
        type Shard = ();

        fn shards(
            &self,
            _: &Arc<impl crate::pd::PdClient>,
<<<<<<< HEAD
        ) -> BoxStream<'static, crate::Result<(Self::Shard, crate::store::Store)>> {
            Box::pin(stream::iter(1..=3).map(|_| Err(Error::Unimplemented))).boxed()
=======
        ) -> BoxStream<'static, crate::Result<(Self::Shard, crate::store::RegionStore)>> {
            Box::pin(stream::iter(1..=3).map(|_| Err(Error::Unimplemented)))
                .map_ok(|_: u8| (42, mock_store()))
                .boxed()
>>>>>>> c14f23a5
        }

        fn apply_shard(&mut self, _: Self::Shard, _: &crate::store::RegionStore) -> Result<()> {
            Ok(())
        }
    }

    #[tokio::test]
    async fn test_err() {
        let plan = RetryableMultiRegion {
            inner: ResolveLock {
                inner: ErrPlan,
                backoff: Backoff::no_backoff(),
                pd_client: Arc::new(MockPdClient::default()),
            },
            pd_client: Arc::new(MockPdClient::default()),
            backoff: Backoff::no_backoff(),
        };
        assert!(plan.execute().await.is_err())
    }
}<|MERGE_RESOLUTION|>--- conflicted
+++ resolved
@@ -1,4 +1,13 @@
 // Copyright 2021 TiKV Project Authors. Licensed under Apache-2.0.
+
+use std::{marker::PhantomData, sync::Arc};
+
+use async_recursion::async_recursion;
+use async_trait::async_trait;
+use futures::{future::try_join_all, prelude::*};
+use tikv_client_proto::{errorpb, errorpb::EpochNotMatch, kvrpcpb};
+use tikv_client_store::{HasKeyErrors, HasRegionError, HasRegionErrors, KvClient};
+use tokio::sync::Semaphore;
 
 use crate::{
     backoff::Backoff,
@@ -9,17 +18,6 @@
     transaction::{resolve_locks, HasLocks},
     Error, Result,
 };
-use async_recursion::async_recursion;
-use async_trait::async_trait;
-<<<<<<< HEAD
-use futures::prelude::*;
-=======
-use futures::{future::try_join_all, stream::StreamExt};
->>>>>>> c14f23a5
-use std::{marker::PhantomData, sync::Arc};
-use tikv_client_proto::{errorpb::EpochNotMatch, kvrpcpb};
-use tikv_client_store::{HasKeyErrors, HasRegionError, HasRegionErrors, KvClient};
-use tokio::sync::Semaphore;
 
 /// A plan for how to execute a request. A user builds up a plan with various
 /// options, then exectutes it.
@@ -58,8 +56,6 @@
         })
     }
 }
-
-const MULTI_REGION_CONCURRENCY: usize = 16;
 
 const MULTI_REGION_CONCURRENCY: usize = 16;
 
@@ -144,7 +140,7 @@
     // 3. Err(Error): can't be resolved, return the error to upper level
     async fn handle_region_error(
         pd_client: Arc<PdC>,
-        mut e: tikv_client_proto::errorpb::Error,
+        mut e: errorpb::Error,
         region_store: RegionStore,
     ) -> Result<bool> {
         let ver_id = region_store.region_with_leader.ver_id();
@@ -258,24 +254,6 @@
     type Result = Vec<Result<P::Result>>;
 
     async fn execute(&self) -> Result<Self::Result> {
-<<<<<<< HEAD
-        Ok(self
-            .inner
-            .shards(&self.pd_client)
-            .map(move |shard_store| async move {
-                let (shard, store) = shard_store?;
-                let mut clone = self.inner.clone();
-                clone.apply_shard(shard, &store)?;
-                let mut response = clone.execute().await?;
-                match response.error() {
-                    Some(e) => Err(e),
-                    None => Ok(response),
-                }
-            })
-            .buffered(MULTI_REGION_CONCURRENCY)
-            .collect()
-            .await)
-=======
         // Limit the maximum concurrency of multi-region request. If there are
         // too many concurrent requests, TiKV is more likely to return a "TiKV
         // is busy" error
@@ -287,7 +265,6 @@
             concurrency_permits.clone(),
         )
         .await
->>>>>>> c14f23a5
     }
 }
 
@@ -517,15 +494,9 @@
 #[derive(Debug, Clone)]
 pub struct ResponseWithShard<Resp, Shard>(pub Resp, pub Shard);
 
-<<<<<<< HEAD
-impl<Resp: HasError, Shard> HasError for ResponseWithShard<Resp, Shard> {
-    fn error(&mut self) -> Option<Error> {
-        self.0.error()
-=======
-impl<Resp: HasKeyErrors> HasKeyErrors for ResponseAndKeys<Resp> {
+impl<Resp: HasKeyErrors, Shard> HasKeyErrors for ResponseWithShard<Resp, Shard> {
     fn key_errors(&mut self) -> Option<Vec<Error>> {
         self.0.key_errors()
->>>>>>> c14f23a5
     }
 }
 
@@ -535,13 +506,8 @@
     }
 }
 
-<<<<<<< HEAD
 impl<Resp: HasRegionError, Shard> HasRegionError for ResponseWithShard<Resp, Shard> {
-    fn region_error(&mut self) -> Option<Error> {
-=======
-impl<Resp: HasRegionError> HasRegionError for ResponseAndKeys<Resp> {
-    fn region_error(&mut self) -> Option<tikv_client_proto::errorpb::Error> {
->>>>>>> c14f23a5
+    fn region_error(&mut self) -> Option<errorpb::Error> {
         self.0.region_error()
     }
 }
@@ -549,16 +515,11 @@
 #[cfg(test)]
 mod test {
     use super::*;
-<<<<<<< HEAD
-    use crate::mock::MockPdClient;
-    use futures::stream::BoxStream;
-=======
     use crate::mock::{mock_store, MockPdClient};
     use futures::{
         stream::{self, BoxStream},
         TryStreamExt,
     };
->>>>>>> c14f23a5
     use tikv_client_proto::kvrpcpb::BatchGetResponse;
 
     #[derive(Clone)]
@@ -579,15 +540,8 @@
         fn shards(
             &self,
             _: &Arc<impl crate::pd::PdClient>,
-<<<<<<< HEAD
-        ) -> BoxStream<'static, crate::Result<(Self::Shard, crate::store::Store)>> {
+        ) -> BoxStream<'static, crate::Result<(Self::Shard, crate::store::RegionStore)>> {
             Box::pin(stream::iter(1..=3).map(|_| Err(Error::Unimplemented))).boxed()
-=======
-        ) -> BoxStream<'static, crate::Result<(Self::Shard, crate::store::RegionStore)>> {
-            Box::pin(stream::iter(1..=3).map(|_| Err(Error::Unimplemented)))
-                .map_ok(|_: u8| (42, mock_store()))
-                .boxed()
->>>>>>> c14f23a5
         }
 
         fn apply_shard(&mut self, _: Self::Shard, _: &crate::store::RegionStore) -> Result<()> {
