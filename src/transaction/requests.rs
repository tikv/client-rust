use crate::{
    backoff::Backoff,
    kv_client::{KvClient, RpcFnType, Store},
    pd::PdClient,
    request::{store_stream_for_key, store_stream_for_keys, KvRequest},
    transaction::{HasLocks, Timestamp},
    Error, Key, KvPair, Result, Value,
};

use futures::future::BoxFuture;
use futures::prelude::*;
use futures::stream::BoxStream;
use kvproto::kvrpcpb;
use kvproto::tikvpb::TikvClient;
use std::mem;
use std::sync::Arc;

impl KvRequest for kvrpcpb::GetRequest {
    type Result = Option<Value>;
    type RpcResponse = kvrpcpb::GetResponse;
    type KeyData = Key;
    const REQUEST_NAME: &'static str = "kv_get";
    const RPC_FN: RpcFnType<Self, Self::RpcResponse> = TikvClient::kv_get_async_opt;

    fn make_rpc_request<KvC: KvClient>(&self, key: Self::KeyData, store: &Store<KvC>) -> Self {
        let mut req = store.request::<Self>();
        req.set_key(key.into());
        req.set_version(self.version);

        req
    }

    fn store_stream<PdC: PdClient>(
        &mut self,
        pd_client: Arc<PdC>,
        is_retry: bool,
    ) -> BoxStream<'static, Result<(Self::KeyData, Store<PdC::KvClient>)>> {
<<<<<<< HEAD
        let key = mem::replace(&mut self.key, Vec::default()).into();
        store_stream_for_key(key, pd_client, is_retry)
=======
        let key = mem::take(&mut self.key).into();
        store_stream_for_key(key, pd_client)
>>>>>>> 65602f7a
    }

    fn map_result(mut resp: Self::RpcResponse) -> Self::Result {
        let result: Value = resp.take_value().into();
        if resp.not_found {
            None
        } else {
            Some(result)
        }
    }

    fn reduce(
        results: BoxStream<'static, Result<Self::Result>>,
    ) -> BoxFuture<'static, Result<Self::Result>> {
        results
            .into_future()
            .map(|(f, _)| f.expect("no results should be impossible"))
            .boxed()
    }
}

impl HasLocks for kvrpcpb::GetResponse {
    fn take_locks(&mut self) -> Vec<kvrpcpb::LockInfo> {
        self.error
            .as_mut()
            .and_then(|error| error.locked.take())
            .into_iter()
            .collect()
    }
}

pub fn new_mvcc_get_request(key: impl Into<Key>, timestamp: Timestamp) -> kvrpcpb::GetRequest {
    let mut req = kvrpcpb::GetRequest::default();
    req.set_key(key.into().into());
    req.set_version(timestamp.into_version());
    req
}

impl KvRequest for kvrpcpb::BatchGetRequest {
    type Result = Vec<KvPair>;
    type RpcResponse = kvrpcpb::BatchGetResponse;
    type KeyData = Vec<Key>;
    const REQUEST_NAME: &'static str = "kv_batch_get";
    const RPC_FN: RpcFnType<Self, Self::RpcResponse> = TikvClient::kv_batch_get_async_opt;

    fn make_rpc_request<KvC: KvClient>(&self, keys: Self::KeyData, store: &Store<KvC>) -> Self {
        let mut req = store.request::<Self>();
        req.set_keys(keys.into_iter().map(Into::into).collect());
        req.set_version(self.version);

        req
    }

    fn store_stream<PdC: PdClient>(
        &mut self,
        pd_client: Arc<PdC>,
        is_retry: bool,
    ) -> BoxStream<'static, Result<(Self::KeyData, Store<PdC::KvClient>)>> {
<<<<<<< HEAD
        let keys = mem::replace(&mut self.keys, Vec::default());
        store_stream_for_keys(keys, pd_client, is_retry)
=======
        let keys = mem::take(&mut self.keys);
        store_stream_for_keys(keys, pd_client)
>>>>>>> 65602f7a
    }

    fn map_result(mut resp: Self::RpcResponse) -> Self::Result {
        resp.take_pairs().into_iter().map(Into::into).collect()
    }

    fn reduce(
        results: BoxStream<'static, Result<Self::Result>>,
    ) -> BoxFuture<'static, Result<Self::Result>> {
        results.try_concat().boxed()
    }
}

impl HasLocks for kvrpcpb::BatchGetResponse {
    fn take_locks(&mut self) -> Vec<kvrpcpb::LockInfo> {
        self.pairs
            .iter_mut()
            .filter_map(|pair| pair.error.as_mut().and_then(|error| error.locked.take()))
            .collect()
    }
}

pub fn new_mvcc_get_batch_request(
    keys: Vec<Key>,
    timestamp: Timestamp,
) -> kvrpcpb::BatchGetRequest {
    let mut req = kvrpcpb::BatchGetRequest::default();
    req.set_keys(keys.into_iter().map(Into::into).collect());
    req.set_version(timestamp.into_version());
    req
}

impl KvRequest for kvrpcpb::ScanRequest {
    type Result = Vec<KvPair>;
    type RpcResponse = kvrpcpb::ScanResponse;
    type KeyData = (Key, Key);
    const REQUEST_NAME: &'static str = "kv_scan";
    const RPC_FN: RpcFnType<Self, Self::RpcResponse> = TikvClient::kv_scan_async_opt;

    fn make_rpc_request<KvC: KvClient>(
        &self,
        (start_key, end_key): Self::KeyData,
        store: &Store<KvC>,
    ) -> Self {
        let mut req = store.request::<Self>();
        req.set_start_key(start_key.into());
        req.set_end_key(end_key.into());
        req.set_limit(self.limit);
        req.set_key_only(self.key_only);
        req.set_version(self.version);

        req
    }

    fn store_stream<PdC: PdClient>(
        &mut self,
        _pd_client: Arc<PdC>,
        _is_retry: bool,
    ) -> BoxStream<'static, Result<(Self::KeyData, Store<PdC::KvClient>)>> {
        future::err(Error::unimplemented()).into_stream().boxed()
    }

    fn map_result(mut resp: Self::RpcResponse) -> Self::Result {
        resp.take_pairs().into_iter().map(Into::into).collect()
    }

    fn reduce(
        results: BoxStream<'static, Result<Self::Result>>,
    ) -> BoxFuture<'static, Result<Self::Result>> {
        results.try_concat().boxed()
    }
}

impl HasLocks for kvrpcpb::ScanResponse {
    fn take_locks(&mut self) -> Vec<kvrpcpb::LockInfo> {
        self.pairs
            .iter_mut()
            .filter_map(|pair| pair.error.as_mut().and_then(|error| error.locked.take()))
            .collect()
    }
}

// For a ResolveLockRequest, it does not contain enough information about which region it should be
// sent to. Therefore, the context must be specified every time the request is created and we don't
// retry the request automatically on region errors.
impl KvRequest for kvrpcpb::ResolveLockRequest {
    type Result = ();
    type RpcResponse = kvrpcpb::ResolveLockResponse;
    type KeyData = (kvrpcpb::Context, Vec<Vec<u8>>);
    const REQUEST_NAME: &'static str = "kv_resolve_lock";
    const RPC_FN: RpcFnType<Self, Self::RpcResponse> = TikvClient::kv_resolve_lock_async_opt;

    fn make_rpc_request<KvC: KvClient>(
        &self,
        (context, keys): Self::KeyData,
        _store: &Store<KvC>,
    ) -> Self {
        let mut req = Self::default();
        req.set_context(context);
        req.set_start_version(self.start_version);
        req.set_commit_version(self.commit_version);
        req.set_txn_infos(self.txn_infos.clone());
        req.set_keys(keys);

        req
    }

    fn on_region_error(
        self,
        region_error: Error,
        _pd_client: Arc<impl PdClient>,
        _backoff: impl Backoff,
    ) -> BoxStream<'static, Result<Self::RpcResponse>> {
        stream::once(future::err(region_error)).boxed()
    }

    fn store_stream<PdC: PdClient>(
        &mut self,
        pd_client: Arc<PdC>,
        is_retry: bool,
    ) -> BoxStream<'static, Result<(Self::KeyData, Store<PdC::KvClient>)>> {
        let context = self
            .context
            .take()
            .expect("ResolveLockRequest context must be given ");
        let keys = mem::take(&mut self.keys);
        pd_client
            .store_for_id(context.region_id, is_retry)
            .map_ok(move |store| ((context, keys), store))
            .into_stream()
            .boxed()
    }

    fn map_result(_: Self::RpcResponse) -> Self::Result {}

    fn reduce(
        results: BoxStream<'static, Result<Self::Result>>,
    ) -> BoxFuture<'static, Result<Self::Result>> {
        results.try_collect().boxed()
    }
}

pub fn new_resolve_lock_request(
    context: kvrpcpb::Context,
    start_version: u64,
    commit_version: u64,
) -> kvrpcpb::ResolveLockRequest {
    let mut req = kvrpcpb::ResolveLockRequest::default();
    req.set_context(context);
    req.set_start_version(start_version);
    req.set_commit_version(commit_version);

    req
}

// TODO: Add lite resolve lock (resolve specified locks only)

impl KvRequest for kvrpcpb::CleanupRequest {
    /// Commit version if the key is committed, 0 otherwise.
    type Result = u64;
    type RpcResponse = kvrpcpb::CleanupResponse;
    type KeyData = Key;
    const REQUEST_NAME: &'static str = "kv_cleanup";
    const RPC_FN: RpcFnType<Self, Self::RpcResponse> = TikvClient::kv_cleanup_async_opt;

    fn make_rpc_request<KvC: KvClient>(&self, key: Self::KeyData, store: &Store<KvC>) -> Self {
        let mut req = store.request::<Self>();
        req.set_key(key.into());
        req.set_start_version(self.start_version);

        req
    }

    fn store_stream<PdC: PdClient>(
        &mut self,
        pd_client: Arc<PdC>,
        is_retry: bool,
    ) -> BoxStream<'static, Result<(Self::KeyData, Store<PdC::KvClient>)>> {
<<<<<<< HEAD
        let key = mem::replace(&mut self.key, Default::default()).into();
        store_stream_for_key(key, pd_client, is_retry)
=======
        let key = mem::take(&mut self.key).into();
        store_stream_for_key(key, pd_client)
>>>>>>> 65602f7a
    }

    fn map_result(resp: Self::RpcResponse) -> Self::Result {
        resp.commit_version
    }

    fn reduce(
        results: BoxStream<'static, Result<Self::Result>>,
    ) -> BoxFuture<'static, Result<Self::Result>> {
        results
            .into_future()
            .map(|(f, _)| f.expect("no results should be impossible"))
            .boxed()
    }
}

pub fn new_cleanup_request(key: impl Into<Key>, start_version: u64) -> kvrpcpb::CleanupRequest {
    let mut req = kvrpcpb::CleanupRequest::default();
    req.set_key(key.into().into());
    req.set_start_version(start_version);

    req
}

impl AsRef<Key> for kvrpcpb::Mutation {
    fn as_ref(&self) -> &Key {
        self.key.as_ref()
    }
}

impl KvRequest for kvrpcpb::PrewriteRequest {
    type Result = ();
    type RpcResponse = kvrpcpb::PrewriteResponse;
    type KeyData = Vec<kvrpcpb::Mutation>;
    const REQUEST_NAME: &'static str = "kv_prewrite";
    const RPC_FN: RpcFnType<Self, Self::RpcResponse> = TikvClient::kv_prewrite_async_opt;

    fn make_rpc_request<KvC: KvClient>(
        &self,
        mutations: Self::KeyData,
        store: &Store<KvC>,
    ) -> Self {
        let mut req = store.request::<Self>();
        req.set_mutations(mutations);
        req.set_primary_lock(self.primary_lock.clone());
        req.set_start_version(self.start_version);
        req.set_lock_ttl(self.lock_ttl);
        req.set_skip_constraint_check(self.skip_constraint_check);
        req.set_txn_size(self.txn_size);

        req
    }

    fn store_stream<PdC: PdClient>(
        &mut self,
        pd_client: Arc<PdC>,
        is_retry: bool,
    ) -> BoxStream<'static, Result<(Self::KeyData, Store<PdC::KvClient>)>> {
<<<<<<< HEAD
        let mutations = mem::replace(&mut self.mutations, Vec::default());
        store_stream_for_keys(mutations, pd_client, is_retry)
=======
        let mutations = mem::take(&mut self.mutations);
        store_stream_for_keys(mutations, pd_client)
>>>>>>> 65602f7a
    }

    fn map_result(_: Self::RpcResponse) -> Self::Result {}

    fn reduce(
        results: BoxStream<'static, Result<Self::Result>>,
    ) -> BoxFuture<'static, Result<Self::Result>> {
        results
            .into_future()
            .map(|(f, _)| f.expect("no results should be impossible"))
            .boxed()
    }
}

impl HasLocks for kvrpcpb::PrewriteResponse {
    fn take_locks(&mut self) -> Vec<kvrpcpb::LockInfo> {
        self.errors
            .iter_mut()
            .filter_map(|error| error.locked.take())
            .collect()
    }
}

pub fn new_prewrite_request(
    mutations: Vec<kvrpcpb::Mutation>,
    primary_lock: Key,
    start_version: u64,
    lock_ttl: u64,
) -> kvrpcpb::PrewriteRequest {
    let mut req = kvrpcpb::PrewriteRequest::default();
    req.set_mutations(mutations);
    req.set_primary_lock(primary_lock.into());
    req.set_start_version(start_version);
    req.set_lock_ttl(lock_ttl);
    // TODO: Lite resolve lock is currently disabled
    req.set_txn_size(std::u64::MAX);

    req
}

impl KvRequest for kvrpcpb::CommitRequest {
    type Result = ();
    type RpcResponse = kvrpcpb::CommitResponse;
    type KeyData = Vec<Vec<u8>>;
    const REQUEST_NAME: &'static str = "kv_commit";
    const RPC_FN: RpcFnType<Self, Self::RpcResponse> = TikvClient::kv_commit_async_opt;

    fn make_rpc_request<KvC: KvClient>(&self, keys: Self::KeyData, store: &Store<KvC>) -> Self {
        let mut req = store.request::<Self>();
        req.set_keys(keys);
        req.set_start_version(self.start_version);
        req.set_commit_version(self.commit_version);

        req
    }

    fn store_stream<PdC: PdClient>(
        &mut self,
        pd_client: Arc<PdC>,
        is_retry: bool,
    ) -> BoxStream<'static, Result<(Self::KeyData, Store<PdC::KvClient>)>> {
<<<<<<< HEAD
        let keys = mem::replace(&mut self.keys, Vec::default());
        store_stream_for_keys(keys, pd_client, is_retry)
=======
        let keys = mem::take(&mut self.keys);
        store_stream_for_keys(keys, pd_client)
>>>>>>> 65602f7a
    }

    fn map_result(_: Self::RpcResponse) -> Self::Result {}

    fn reduce(
        results: BoxStream<'static, Result<Self::Result>>,
    ) -> BoxFuture<'static, Result<Self::Result>> {
        results
            .into_future()
            .map(|(f, _)| f.expect("no results should be impossible"))
            .boxed()
    }
}

pub fn new_commit_request(
    keys: Vec<Key>,
    start_version: u64,
    commit_version: u64,
) -> kvrpcpb::CommitRequest {
    let mut req = kvrpcpb::CommitRequest::default();
    req.set_keys(keys.into_iter().map(Into::into).collect());
    req.set_start_version(start_version);
    req.set_commit_version(commit_version);

    req
}

impl KvRequest for kvrpcpb::BatchRollbackRequest {
    type Result = ();
    type RpcResponse = kvrpcpb::BatchRollbackResponse;
    type KeyData = Vec<Vec<u8>>;
    const REQUEST_NAME: &'static str = "kv_batch_rollback";
    const RPC_FN: RpcFnType<Self, Self::RpcResponse> = TikvClient::kv_batch_rollback_async_opt;

    fn make_rpc_request<KvC: KvClient>(&self, keys: Self::KeyData, store: &Store<KvC>) -> Self {
        let mut req = store.request::<Self>();
        req.set_keys(keys);
        req.set_start_version(self.start_version);

        req
    }

    fn store_stream<PdC: PdClient>(
        &mut self,
        pd_client: Arc<PdC>,
        is_retry: bool,
    ) -> BoxStream<'static, Result<(Self::KeyData, Store<PdC::KvClient>)>> {
<<<<<<< HEAD
        let keys = mem::replace(&mut self.keys, Vec::default());
        store_stream_for_keys(keys, pd_client, is_retry)
=======
        let keys = mem::take(&mut self.keys);
        store_stream_for_keys(keys, pd_client)
>>>>>>> 65602f7a
    }

    fn map_result(_: Self::RpcResponse) -> Self::Result {}

    fn reduce(
        results: BoxStream<'static, Result<Self::Result>>,
    ) -> BoxFuture<'static, Result<Self::Result>> {
        results
            .into_future()
            .map(|(f, _)| f.expect("no results should be impossible"))
            .boxed()
    }
}

pub fn new_batch_rollback_request(
    keys: Vec<Key>,
    start_version: u64,
) -> kvrpcpb::BatchRollbackRequest {
    let mut req = kvrpcpb::BatchRollbackRequest::default();
    req.set_keys(keys.into_iter().map(Into::into).collect());
    req.set_start_version(start_version);

    req
}

impl HasLocks for kvrpcpb::CommitResponse {}
impl HasLocks for kvrpcpb::CleanupResponse {}
impl HasLocks for kvrpcpb::BatchRollbackResponse {}
impl HasLocks for kvrpcpb::ResolveLockResponse {}<|MERGE_RESOLUTION|>--- conflicted
+++ resolved
@@ -35,13 +35,8 @@
         pd_client: Arc<PdC>,
         is_retry: bool,
     ) -> BoxStream<'static, Result<(Self::KeyData, Store<PdC::KvClient>)>> {
-<<<<<<< HEAD
-        let key = mem::replace(&mut self.key, Vec::default()).into();
+        let key = mem::take(&mut self.key).into();
         store_stream_for_key(key, pd_client, is_retry)
-=======
-        let key = mem::take(&mut self.key).into();
-        store_stream_for_key(key, pd_client)
->>>>>>> 65602f7a
     }
 
     fn map_result(mut resp: Self::RpcResponse) -> Self::Result {
@@ -100,13 +95,8 @@
         pd_client: Arc<PdC>,
         is_retry: bool,
     ) -> BoxStream<'static, Result<(Self::KeyData, Store<PdC::KvClient>)>> {
-<<<<<<< HEAD
-        let keys = mem::replace(&mut self.keys, Vec::default());
+        let keys = mem::take(&mut self.keys);
         store_stream_for_keys(keys, pd_client, is_retry)
-=======
-        let keys = mem::take(&mut self.keys);
-        store_stream_for_keys(keys, pd_client)
->>>>>>> 65602f7a
     }
 
     fn map_result(mut resp: Self::RpcResponse) -> Self::Result {
@@ -285,13 +275,8 @@
         pd_client: Arc<PdC>,
         is_retry: bool,
     ) -> BoxStream<'static, Result<(Self::KeyData, Store<PdC::KvClient>)>> {
-<<<<<<< HEAD
-        let key = mem::replace(&mut self.key, Default::default()).into();
+        let key = mem::take(&mut self.key).into();
         store_stream_for_key(key, pd_client, is_retry)
-=======
-        let key = mem::take(&mut self.key).into();
-        store_stream_for_key(key, pd_client)
->>>>>>> 65602f7a
     }
 
     fn map_result(resp: Self::RpcResponse) -> Self::Result {
@@ -350,13 +335,8 @@
         pd_client: Arc<PdC>,
         is_retry: bool,
     ) -> BoxStream<'static, Result<(Self::KeyData, Store<PdC::KvClient>)>> {
-<<<<<<< HEAD
-        let mutations = mem::replace(&mut self.mutations, Vec::default());
+        let mutations = mem::take(&mut self.mutations);
         store_stream_for_keys(mutations, pd_client, is_retry)
-=======
-        let mutations = mem::take(&mut self.mutations);
-        store_stream_for_keys(mutations, pd_client)
->>>>>>> 65602f7a
     }
 
     fn map_result(_: Self::RpcResponse) -> Self::Result {}
@@ -418,13 +398,8 @@
         pd_client: Arc<PdC>,
         is_retry: bool,
     ) -> BoxStream<'static, Result<(Self::KeyData, Store<PdC::KvClient>)>> {
-<<<<<<< HEAD
-        let keys = mem::replace(&mut self.keys, Vec::default());
+        let keys = mem::take(&mut self.keys);
         store_stream_for_keys(keys, pd_client, is_retry)
-=======
-        let keys = mem::take(&mut self.keys);
-        store_stream_for_keys(keys, pd_client)
->>>>>>> 65602f7a
     }
 
     fn map_result(_: Self::RpcResponse) -> Self::Result {}
@@ -472,13 +447,8 @@
         pd_client: Arc<PdC>,
         is_retry: bool,
     ) -> BoxStream<'static, Result<(Self::KeyData, Store<PdC::KvClient>)>> {
-<<<<<<< HEAD
-        let keys = mem::replace(&mut self.keys, Vec::default());
+        let keys = mem::take(&mut self.keys);
         store_stream_for_keys(keys, pd_client, is_retry)
-=======
-        let keys = mem::take(&mut self.keys);
-        store_stream_for_keys(keys, pd_client)
->>>>>>> 65602f7a
     }
 
     fn map_result(_: Self::RpcResponse) -> Self::Result {}
