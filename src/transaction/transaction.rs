// Copyright 2019 TiKV Project Authors. Licensed under Apache-2.0.

use crate::{
    backoff::Backoff,
    pd::{PdClient, PdRpcClient},
    request::{Collect, CollectAndMatchKey, CollectError, Plan, PlanBuilder, RetryOptions},
    timestamp::TimestampExt,
    transaction::{buffer::Buffer, lowering::*},
    BoundRange, Error, Key, KvPair, Result, Value,
};
use derive_new::new;
use fail::fail_point;
use futures::{prelude::*, stream::BoxStream};
use std::{iter, ops::RangeBounds, sync::Arc};
use tikv_client_proto::{kvrpcpb, pdpb::Timestamp};
use tokio::{sync::RwLock, time::Duration};

/// An undo-able set of actions on the dataset.
///
/// Create a transaction using a [`TransactionClient`](crate::TransactionClient), then run actions
/// (such as `get`, or `put`) on the transaction. Reads are executed immediately, writes are
/// buffered locally. Once complete, `commit` the transaction. Behind the scenes, the client will
/// perform a two phase commit and return success as soon as the writes are guaranteed to be
/// committed (some finalisation may continue in the background after the return, but no data can be
/// lost).
///
/// TiKV transactions use multi-version concurrency control. All reads logically happen at the start
/// of the transaction (at the start timestamp, `start_ts`). Once a transaction is commited, a
/// its writes atomically become visible to other transactions at (logically) the commit timestamp.
///
/// In other words, a transaction can read data that was committed at `commit_ts` < its `start_ts`,
/// and its writes are readable by transactions with `start_ts` >= its `commit_ts`.
///
/// Mutations are buffered locally and sent to the TiKV cluster at the time of commit.
/// In a pessimistic transaction, all write operations and `xxx_for_update` operations will immediately
/// acquire locks from TiKV. Such a lock blocks other transactions from writing to that key.
/// A lock exists until the transaction is committed or rolled back, or the lock reaches its time to
/// live (TTL).
///
/// For details, the [SIG-Transaction](https://github.com/tikv/sig-transaction)
/// provides materials explaining designs and implementations of TiKV transactions.
///
/// # Examples
///
/// ```rust,no_run
/// # use tikv_client::{Config, TransactionClient};
/// # use futures::prelude::*;
/// # futures::executor::block_on(async {
/// let client = TransactionClient::new(vec!["192.168.0.100"]).await.unwrap();
/// let mut txn = client.begin_optimistic().await.unwrap();
/// let foo = txn.get("foo".to_owned()).await.unwrap().unwrap();
/// txn.put("bar".to_owned(), foo).await.unwrap();
/// txn.commit().await.unwrap();
/// # });
/// ```
pub struct Transaction<PdC: PdClient = PdRpcClient> {
    status: Arc<RwLock<TransactionStatus>>,
    timestamp: Timestamp,
    buffer: Buffer,
    rpc: Arc<PdC>,
    options: TransactionOptions,
    is_heartbeat_started: bool,
}

impl<PdC: PdClient> Transaction<PdC> {
    pub(crate) fn new(
        timestamp: Timestamp,
        rpc: Arc<PdC>,
        options: TransactionOptions,
    ) -> Transaction<PdC> {
        let status = if options.read_only {
            TransactionStatus::ReadOnly
        } else {
            TransactionStatus::Active
        };
        Transaction {
            status: Arc::new(RwLock::new(status)),
            timestamp,
            buffer: Buffer::new(options.is_pessimistic()),
            rpc,
            options,
            is_heartbeat_started: false,
        }
    }

    /// Create a new 'get' request
    ///
    /// Once resolved this request will result in the fetching of the value associated with the
    /// given key.
    ///
    /// Retuning `Ok(None)` indicates the key does not exist in TiKV.
    ///
    /// # Examples
    /// ```rust,no_run
    /// # use tikv_client::{Value, Config, TransactionClient};
    /// # use futures::prelude::*;
    /// # futures::executor::block_on(async {
    /// # let client = TransactionClient::new(vec!["192.168.0.100", "192.168.0.101"]).await.unwrap();
    /// let mut txn = client.begin_optimistic().await.unwrap();
    /// let key = "TiKV".to_owned();
    /// let result: Option<Value> = txn.get(key).await.unwrap();
    /// # });
    /// ```
    pub async fn get(&mut self, key: impl Into<Key>) -> Result<Option<Value>> {
        self.check_allow_operation().await?;
        let timestamp = self.timestamp.clone();
        let rpc = self.rpc.clone();
        let key = key.into();
        let retry_options = self.options.retry_options.clone();

        self.buffer
            .get_or_else(key, |key| async move {
                let request = new_get_request(key, timestamp);
                let plan = PlanBuilder::new(rpc, request)
                    .single_region()
                    .await?
                    .resolve_lock(retry_options.lock_backoff)
                    .retry_region(retry_options.region_backoff)
                    .post_process_default()
                    .plan();
                plan.execute().await
            })
            .await
    }

    /// Create a `get for update` request.
    ///
    /// The request reads and "locks" a key. It is similar to `SELECT ... FOR
    /// UPDATE` in TiDB, and has different behavior in optimistic and
    /// pessimistic transactions.
    ///
    /// # Optimistic transaction
    ///
    /// It reads at the "start timestamp" and caches the value, just like normal
    /// get requests. The lock is written in prewrite and commit, so it cannot
    /// prevent concurrent transactions from writing the same key, but can only
    /// prevent itself from committing.
    ///
    /// # Pessimistic transaction
    ///
    /// It reads at the "current timestamp" and thus does not cache the value.
    /// So following read requests won't be affected by the `get_for_udpate`.
    /// A lock will be acquired immediately with this request, which prevents
    /// concurrent transactions from mutating the keys.
    ///
    /// The "current timestamp" (also called `for_update_ts` of the request) is fetched from PD.
    ///
    /// Note: The behavior of this command under pessimistic transaction does not follow snapshot.
    /// It reads the latest value (using current timestamp), and the value is not cached in the
    /// local buffer. So normal `get`-like commands after `get_for_update` will not be influenced,
    /// they still read values at the transaction's `start_ts`.
    ///
    /// # Examples
    ///
    /// ```rust,no_run
    /// # use tikv_client::{Value, Config, TransactionClient};
    /// # use futures::prelude::*;
    /// # futures::executor::block_on(async {
    /// # let client = TransactionClient::new(vec!["192.168.0.100", "192.168.0.101"]).await.unwrap();
    /// let mut txn = client.begin_pessimistic().await.unwrap();
    /// let key = "TiKV".to_owned();
    /// let result: Value = txn.get_for_update(key).await.unwrap().unwrap();
    /// // now the key "TiKV" is locked, other transactions cannot modify it
    /// // Finish the transaction...
    /// txn.commit().await.unwrap();
    /// # });
    /// ```
    pub async fn get_for_update(&mut self, key: impl Into<Key>) -> Result<Option<Value>> {
        self.check_allow_operation().await?;
        if !self.is_pessimistic() {
            let key = key.into();
            self.lock_keys(iter::once(key.clone())).await?;
            self.get(key).await
        } else {
            let mut pairs = self.pessimistic_lock(iter::once(key.into()), true).await?;
            debug_assert!(pairs.len() <= 1);
            match pairs.pop() {
                Some(pair) => Ok(Some(pair.1)),
                None => Ok(None),
            }
        }
    }

    /// Check whether a key exists.
    ///
    /// # Examples
    ///
    /// ```rust,no_run
    /// # use tikv_client::{Value, Config, TransactionClient};
    /// # use futures::prelude::*;
    /// # futures::executor::block_on(async {
    /// # let client = TransactionClient::new(vec!["192.168.0.100", "192.168.0.101"]).await.unwrap();
    /// let mut txn = client.begin_pessimistic().await.unwrap();
    /// let exists = txn.key_exists("k1".to_owned()).await.unwrap();
    /// txn.commit().await.unwrap();
    /// # });
    /// ```
    pub async fn key_exists(&mut self, key: impl Into<Key>) -> Result<bool> {
        let key = key.into();
        Ok(self.scan_keys(key.clone()..=key, 1).await?.next().is_some())
    }

    /// Create a new 'batch get' request.
    ///
    /// Once resolved this request will result in the fetching of the values associated with the
    /// given keys.
    ///
    /// Non-existent entries will not appear in the result. The order of the keys is not retained in
    /// the result.
    ///
    /// # Examples
    ///
    /// ```rust,no_run
    /// # use tikv_client::{Key, Value, Config, TransactionClient};
    /// # use futures::prelude::*;
    /// # use std::collections::HashMap;
    /// # futures::executor::block_on(async {
    /// # let client = TransactionClient::new(vec!["192.168.0.100", "192.168.0.101"]).await.unwrap();
    /// let mut txn = client.begin_optimistic().await.unwrap();
    /// let keys = vec!["TiKV".to_owned(), "TiDB".to_owned()];
    /// let result: HashMap<Key, Value> = txn
    ///     .batch_get(keys)
    ///     .await
    ///     .unwrap()
    ///     .map(|pair| (pair.0, pair.1))
    ///     .collect();
    /// // Finish the transaction...
    /// txn.commit().await.unwrap();
    /// # });
    /// ```
    pub async fn batch_get(
        &mut self,
        keys: impl IntoIterator<Item = impl Into<Key>>,
    ) -> Result<impl Iterator<Item = KvPair>> {
        self.check_allow_operation().await?;
        let timestamp = self.timestamp.clone();
        let rpc = self.rpc.clone();
        let retry_options = self.options.retry_options.clone();

        self.buffer
            .batch_get_or_else(keys.into_iter().map(|k| k.into()), move |keys| async move {
                let request = new_batch_get_request(keys, timestamp);
                let plan = PlanBuilder::new(rpc, request)
                    .resolve_lock(retry_options.lock_backoff)
                    .multi_region()
                    .retry_region(retry_options.region_backoff)
                    .merge(Collect)
                    .plan();
                plan.execute()
                    .await
                    .map(|r| r.into_iter().map(Into::into).collect())
            })
            .await
    }

    /// Create a new 'batch get for update' request.
    ///
    /// Similar to [`get_for_update`](Transaction::get_for_update), but it works
    /// for a batch of keys.
    ///
    /// Non-existent entries will not appear in the result. The order of the
    /// keys is not retained in the result.
    ///
    /// # Examples
    ///
    /// ```rust,no_run
    /// # use tikv_client::{Key, Value, Config, TransactionClient, KvPair};
    /// # use futures::prelude::*;
    /// # use std::collections::HashMap;
    /// # futures::executor::block_on(async {
    /// # let client = TransactionClient::new(vec!["192.168.0.100", "192.168.0.101"]).await.unwrap();
    /// let mut txn = client.begin_pessimistic().await.unwrap();
    /// let keys = vec!["foo".to_owned(), "bar".to_owned()];
    /// let result: Vec<KvPair> = txn
    ///     .batch_get_for_update(keys)
    ///     .await
    ///     .unwrap();
    /// // now "foo" and "bar" are both locked
    /// // Finish the transaction...
    /// txn.commit().await.unwrap();
    /// # });
    /// ```
    pub async fn batch_get_for_update(
        &mut self,
        keys: impl IntoIterator<Item = impl Into<Key>>,
    ) -> Result<Vec<KvPair>> {
        self.check_allow_operation().await?;
        let keys: Vec<Key> = keys.into_iter().map(|k| k.into()).collect();
        if !self.is_pessimistic() {
            self.lock_keys(keys.clone()).await?;
            Ok(self.batch_get(keys).await?.collect())
        } else {
            self.pessimistic_lock(keys, true).await
        }
    }

    /// Create a new 'scan' request.
    ///
    /// Once resolved this request will result in a `Vec` of all key-value pairs that lie in the
    /// specified range.
    ///
    /// If the number of eligible key-value pairs are greater than `limit`,
    /// only the first `limit` pairs are returned, ordered by key.
    ///
    /// # Examples
    ///
    /// ```rust,no_run
    /// # use tikv_client::{Key, KvPair, Value, Config, TransactionClient};
    /// # use futures::prelude::*;
    /// # use std::collections::HashMap;
    /// # futures::executor::block_on(async {
    /// # let client = TransactionClient::new(vec!["192.168.0.100", "192.168.0.101"]).await.unwrap();
    /// let mut txn = client.begin_optimistic().await.unwrap();
    /// let key1: Key = b"foo".to_vec().into();
    /// let key2: Key = b"bar".to_vec().into();
    /// let result: Vec<KvPair> = txn
    ///     .scan(key1..key2, 10)
    ///     .await
    ///     .unwrap()
    ///     .collect();
    /// // Finish the transaction...
    /// txn.commit().await.unwrap();
    /// # });
    /// ```
    pub async fn scan(
        &mut self,
        range: impl Into<BoundRange>,
        limit: u32,
    ) -> Result<impl Iterator<Item = KvPair>> {
        self.scan_inner(range, limit, false).await
    }

    /// Create a new 'scan' request that only returns the keys.
    ///
    /// Once resolved this request will result in a `Vec` of keys that lies in the specified range.
    ///
    /// If the number of eligible keys are greater than `limit`,
    /// only the first `limit` keys are returned, ordered by key.
    ///
    /// # Examples
    ///
    /// ```rust,no_run
    /// # use tikv_client::{Key, KvPair, Value, Config, TransactionClient};
    /// # use futures::prelude::*;
    /// # use std::collections::HashMap;
    /// # futures::executor::block_on(async {
    /// # let client = TransactionClient::new(vec!["192.168.0.100", "192.168.0.101"]).await.unwrap();
    /// let mut txn = client.begin_optimistic().await.unwrap();
    /// let key1: Key = b"foo".to_vec().into();
    /// let key2: Key = b"bar".to_vec().into();
    /// let result: Vec<Key> = txn
    ///     .scan_keys(key1..key2, 10)
    ///     .await
    ///     .unwrap()
    ///     .collect();
    /// // Finish the transaction...
    /// txn.commit().await.unwrap();
    /// # });
    /// ```
    pub async fn scan_keys(
        &mut self,
        range: impl Into<BoundRange>,
        limit: u32,
    ) -> Result<impl Iterator<Item = Key>> {
        Ok(self
            .scan_inner(range, limit, true)
            .await?
            .map(KvPair::into_key))
    }

    /// Create a 'scan_reverse' request.
    ///
    /// Similar to [`scan`](Transaction::scan), but scans in the reverse direction.
    pub(crate) fn scan_reverse(&self, _range: impl RangeBounds<Key>) -> BoxStream<Result<KvPair>> {
        unimplemented!()
    }

    /// Sets the value associated with the given key.
    ///
    /// # Examples
    ///
    /// ```rust,no_run
    /// # use tikv_client::{Key, Value, Config, TransactionClient};
    /// # use futures::prelude::*;
    /// # futures::executor::block_on(async {
    /// # let client = TransactionClient::new(vec!["192.168.0.100", "192.168.0.101"]).await.unwrap();
    /// let mut txn = client.begin_optimistic().await.unwrap();
    /// let key = "foo".to_owned();
    /// let val = "FOO".to_owned();
    /// txn.put(key, val);
    /// txn.commit().await.unwrap();
    /// # });
    /// ```
    pub async fn put(&mut self, key: impl Into<Key>, value: impl Into<Value>) -> Result<()> {
        self.check_allow_operation().await?;
        let key = key.into();
        if self.is_pessimistic() {
            self.pessimistic_lock(iter::once(key.clone()), false)
                .await?;
        }
        self.buffer.put(key, value.into());
        Ok(())
    }

    /// Inserts the value associated with the given key.
    ///
    /// Similar to [`put'], but it has an additional constraint that the key should not exist
    /// before this operation.
    ///
    /// # Examples
    ///
    /// ```rust,no_run
    /// # use tikv_client::{Key, Value, Config, TransactionClient};
    /// # use futures::prelude::*;
    /// # futures::executor::block_on(async {
    /// # let client = TransactionClient::new(vec!["192.168.0.100", "192.168.0.101"]).await.unwrap();
    /// let mut txn = client.begin_optimistic().await.unwrap();
    /// let key = "foo".to_owned();
    /// let val = "FOO".to_owned();
    /// txn.insert(key, val);
    /// txn.commit().await.unwrap();
    /// # });
    /// ```
    pub async fn insert(&mut self, key: impl Into<Key>, value: impl Into<Value>) -> Result<()> {
        self.check_allow_operation().await?;
        let key = key.into();
        if self.buffer.get(&key).is_some() {
            return Err(Error::DuplicateKeyInsertion);
        }
        if self.is_pessimistic() {
            self.pessimistic_lock(
                iter::once((key.clone(), kvrpcpb::Assertion::NotExist)),
                false,
            )
            .await?;
        }
        self.buffer.insert(key, value.into());
        Ok(())
    }

    /// Deletes the given key and its value from the database.
    ///
    /// Deleting a non-existent key will not result in an error.
    ///
    /// # Examples
    ///
    /// ```rust,no_run
    /// # use tikv_client::{Key, Config, TransactionClient};
    /// # use futures::prelude::*;
    /// # futures::executor::block_on(async {
    /// # let client = TransactionClient::new(vec!["192.168.0.100", "192.168.0.101"]).await.unwrap();
    /// let mut txn = client.begin_optimistic().await.unwrap();
    /// let key = "foo".to_owned();
    /// txn.delete(key);
    /// txn.commit().await.unwrap();
    /// # });
    /// ```
    pub async fn delete(&mut self, key: impl Into<Key>) -> Result<()> {
        self.check_allow_operation().await?;
        let key = key.into();
        if self.is_pessimistic() {
            self.pessimistic_lock(iter::once(key.clone()), false)
                .await?;
        }
        self.buffer.delete(key);
        Ok(())
    }

    /// Lock the given keys without mutating their values.
    ///
    /// In optimistic mode, write conflicts are not checked until commit.
    /// So use this command to indicate that
    /// "I do not want to commit if the value associated with this key has been modified".
    /// It's useful to avoid the *write skew* anomaly.
    ///
    /// In pessimistic mode, it is similar to [`batch_get_for_update`](Transaction::batch_get_for_update),
    /// except that it does not read values.
    ///
    /// # Examples
    ///
    /// ```rust,no_run
    /// # use tikv_client::{Config, TransactionClient};
    /// # use futures::prelude::*;
    /// # futures::executor::block_on(async {
    /// # let client = TransactionClient::new(vec!["192.168.0.100"]).await.unwrap();
    /// let mut txn = client.begin_optimistic().await.unwrap();
    /// txn.lock_keys(vec!["TiKV".to_owned(), "Rust".to_owned()]);
    /// // ... Do some actions.
    /// txn.commit().await.unwrap();
    /// # });
    /// ```
    pub async fn lock_keys(
        &mut self,
        keys: impl IntoIterator<Item = impl Into<Key>>,
    ) -> Result<()> {
        self.check_allow_operation().await?;
        match self.options.kind {
            TransactionKind::Optimistic => {
                for key in keys {
                    self.buffer.lock(key.into());
                }
            }
            TransactionKind::Pessimistic(_) => {
                let keys: Vec<Key> = keys.into_iter().map(|k| k.into()).collect();
                self.pessimistic_lock(keys.into_iter(), false).await?;
            }
        }
        Ok(())
    }

    /// Commits the actions of the transaction. On success, we return the commit timestamp (or
    /// `None` if there was nothing to commit).
    ///
    /// # Examples
    ///
    /// ```rust,no_run
    /// # use tikv_client::{Config, Timestamp, TransactionClient};
    /// # use futures::prelude::*;
    /// # futures::executor::block_on(async {
    /// # let client = TransactionClient::new(vec!["192.168.0.100"]).await.unwrap();
    /// let mut txn = client.begin_optimistic().await.unwrap();
    /// // ... Do some actions.
    /// let result: Timestamp = txn.commit().await.unwrap().unwrap();
    /// # });
    /// ```
    pub async fn commit(&mut self) -> Result<Option<Timestamp>> {
        {
            let mut status = self.status.write().await;
            if !matches!(
                *status,
                TransactionStatus::StartedCommit | TransactionStatus::Active
            ) {
                return Err(Error::OperationAfterCommitError);
            }
            *status = TransactionStatus::StartedCommit;
        }

        let primary_key = self.buffer.get_primary_key();
        let mutations = self.buffer.to_proto_mutations();
        if mutations.is_empty() {
            assert!(primary_key.is_none());
            return Ok(None);
        }

        self.start_auto_heartbeat().await;

        let res = Committer::new(
            primary_key,
            mutations,
            self.timestamp.clone(),
            self.rpc.clone(),
            self.options.clone(),
            self.buffer.get_write_size().await as u64,
        )
        .commit()
        .await;

        if res.is_ok() {
            let mut status = self.status.write().await;
            *status = TransactionStatus::Committed;
        }
        res
    }

    /// Rollback the transaction.
    ///
    /// If it succeeds, all mutations made by this transaction will be discarded.
    ///
    /// # Examples
    ///
    /// ```rust,no_run
    /// # use tikv_client::{Config, Timestamp, TransactionClient};
    /// # use futures::prelude::*;
    /// # futures::executor::block_on(async {
    /// # let client = TransactionClient::new(vec!["192.168.0.100"]).await.unwrap();
    /// let mut txn = client.begin_optimistic().await.unwrap();
    /// // ... Do some actions.
    /// txn.rollback().await.unwrap();
    /// # });
    /// ```
    pub async fn rollback(&mut self) -> Result<()> {
        {
            let status = self.status.read().await;
            if !matches!(
                *status,
                TransactionStatus::StartedRollback
                    | TransactionStatus::Active
                    | TransactionStatus::StartedCommit
            ) {
                return Err(Error::OperationAfterCommitError);
            }
        }

        {
            let mut status = self.status.write().await;
            *status = TransactionStatus::StartedRollback;
        }

        let primary_key = self.buffer.get_primary_key();
        let mutations = self.buffer.to_proto_mutations();
        let res = Committer::new(
            primary_key,
            mutations,
            self.timestamp.clone(),
            self.rpc.clone(),
            self.options.clone(),
            self.buffer.get_write_size().await as u64,
        )
        .rollback()
        .await;

        if res.is_ok() {
            let mut status = self.status.write().await;
            *status = TransactionStatus::Rolledback;
        }
        res
    }

    /// Send a heart beat message to keep the transaction alive on the server and update its TTL.
    ///
    /// Returns the TTL set on the transaction's locks by TiKV.
    pub async fn send_heart_beat(&mut self) -> Result<u64> {
        self.check_allow_operation().await?;
        let primary_key = match self.buffer.get_primary_key() {
            Some(k) => k,
            None => return Err(Error::NoPrimaryKey),
        };
        let request = new_heart_beat_request(self.timestamp.clone(), primary_key, DEFAULT_LOCK_TTL);
        let plan = PlanBuilder::new(self.rpc.clone(), request)
            .single_region()
            .await?
            .resolve_lock(self.options.retry_options.lock_backoff.clone())
            .retry_region(self.options.retry_options.region_backoff.clone())
            .post_process_default()
            .plan();
        plan.execute().await
    }

    async fn scan_inner(
        &mut self,
        range: impl Into<BoundRange>,
        limit: u32,
        key_only: bool,
    ) -> Result<impl Iterator<Item = KvPair>> {
        self.check_allow_operation().await?;
        let timestamp = self.timestamp.clone();
        let rpc = self.rpc.clone();
        let retry_options = self.options.retry_options.clone();

        self.buffer
            .scan_and_fetch(
                range.into(),
                limit,
                move |new_range, new_limit| async move {
                    let request = new_scan_request(new_range, timestamp, new_limit, key_only);
                    let plan = PlanBuilder::new(rpc, request)
                        .resolve_lock(retry_options.lock_backoff)
                        .multi_region()
                        .retry_region(retry_options.region_backoff)
                        .merge(Collect)
                        .plan();
                    plan.execute()
                        .await
                        .map(|r| r.into_iter().map(Into::into).collect())
                },
            )
            .await
    }

    /// Pessimistically lock the keys, and optionally retrieve corresponding values.
    /// If a key does not exist, the corresponding pair will not appear in the result.
    ///
    /// Once resolved it acquires locks on the keys in TiKV.
    /// A lock prevents other transactions from mutating the entry until it is released.
    ///
    /// # Panics
    ///
    /// Only valid for pessimistic transactions, panics if called on an optimistic transaction.
    async fn pessimistic_lock(
        &mut self,
        keys: impl IntoIterator<Item = impl PessimisticLock>,
        need_value: bool,
    ) -> Result<Vec<KvPair>> {
        assert!(
            matches!(self.options.kind, TransactionKind::Pessimistic(_)),
            "`pessimistic_lock` is only valid to use with pessimistic transactions"
        );

        let keys: Vec<_> = keys.into_iter().collect();
        if keys.is_empty() {
            return Ok(vec![]);
        }

        let first_key = keys[0].clone().key();
        // we do not set the primary key here, because pessimistic lock request
        // can fail, in which case the keys may not be part of the transaction.
        let primary_lock = self
            .buffer
            .get_primary_key()
            .unwrap_or_else(|| first_key.clone());
        let for_update_ts = self.rpc.clone().get_timestamp().await?;
        self.options.push_for_update_ts(for_update_ts.clone());
        let request = new_pessimistic_lock_request(
            keys.clone().into_iter(),
            primary_lock,
            self.timestamp.clone(),
            DEFAULT_LOCK_TTL,
            for_update_ts,
            need_value,
        );
        let plan = PlanBuilder::new(self.rpc.clone(), request)
            .resolve_lock(self.options.retry_options.lock_backoff.clone())
            .preserve_keys()
            .multi_region()
            .retry_region(self.options.retry_options.region_backoff.clone())
            .merge(CollectAndMatchKey)
            .plan();
        let pairs = plan.execute().await;

        // primary key will be set here if needed
        self.buffer.primary_key_or(&first_key);

        self.start_auto_heartbeat().await;

        for key in keys {
            self.buffer.lock(key.key());
        }

        pairs
    }

    /// Checks if the transaction can perform arbitrary operations.
    async fn check_allow_operation(&self) -> Result<()> {
        let status = self.status.read().await;
        match *status {
            TransactionStatus::ReadOnly | TransactionStatus::Active => Ok(()),
            TransactionStatus::Committed
            | TransactionStatus::Rolledback
            | TransactionStatus::StartedCommit
            | TransactionStatus::StartedRollback
            | TransactionStatus::Dropped => Err(Error::OperationAfterCommitError),
        }
    }

    fn is_pessimistic(&self) -> bool {
        matches!(self.options.kind, TransactionKind::Pessimistic(_))
    }

    async fn start_auto_heartbeat(&mut self) {
        if !self.options.heartbeat_option.is_auto_heartbeat() || self.is_heartbeat_started {
            return;
        }
        self.is_heartbeat_started = true;

        let status = self.status.clone();
        let primary_key = self
            .buffer
            .get_primary_key()
            .expect("Primary key should exist");
        let start_ts = self.timestamp.clone();
        let region_backoff = self.options.retry_options.region_backoff.clone();
        let rpc = self.rpc.clone();
        let heartbeat_interval = match self.options.heartbeat_option {
            HeartbeatOption::NoHeartbeat => DEFAULT_HEARTBEAT_INTERVAL,
            HeartbeatOption::FixedTime(heartbeat_interval) => heartbeat_interval,
        };

        let heartbeat_task = async move {
            loop {
                tokio::time::sleep(heartbeat_interval).await;
                {
                    let status = status.read().await;
                    if matches!(
                        *status,
                        TransactionStatus::Rolledback
                            | TransactionStatus::Committed
                            | TransactionStatus::Dropped
                    ) {
                        break;
                    }
                }
                let current_ts = rpc.clone().get_timestamp().await?;
                let request = new_heart_beat_request(
                    start_ts.clone(),
                    primary_key.clone(),
                    (current_ts.physical - start_ts.physical) as u64 + DEFAULT_LOCK_TTL,
                );
                let plan = PlanBuilder::new(rpc.clone(), request)
                    .single_region()
                    .await?
                    .retry_region(region_backoff.clone())
                    .plan();
                plan.execute().await?;
            }
            Ok::<(), Error>(())
        };

        tokio::spawn(async {
            if let Err(err) = heartbeat_task.await {
                error!("Error: While sending heartbeat. {}", err);
            }
        });
    }
}

impl<PdC: PdClient> Drop for Transaction<PdC> {
    fn drop(&mut self) {
        if std::thread::panicking() {
            return;
        }
        let mut status = futures::executor::block_on(self.status.write());
        if *status == TransactionStatus::Active {
            match self.options.check_level {
                CheckLevel::Panic => {
                    panic!("Dropping an active transaction. Consider commit or rollback it.")
                }
                CheckLevel::Warn => {
                    warn!("Dropping an active transaction. Consider commit or rollback it.")
                }

                CheckLevel::None => {}
            }
        }
        *status = TransactionStatus::Dropped;
    }
}

/// The default max TTL of a lock in milliseconds. Also called `MANGED_TTL` in TiDB.
const MAX_TTL: u64 = 20000;
/// The default TTL of a lock in milliseconds.
const DEFAULT_LOCK_TTL: u64 = 3000;
/// The default heartbeat interval
const DEFAULT_HEARTBEAT_INTERVAL: Duration = Duration::from_millis(MAX_TTL / 2);
/// TiKV recommends each RPC packet should be less than around 1MB. We keep KV size of
/// each request below 16KB.
const TXN_COMMIT_BATCH_SIZE: u64 = 16 * 1024;
const TTL_FACTOR: f64 = 6000.0;

/// Optimistic or pessimistic transaction.
#[derive(Clone, PartialEq, Debug)]
pub enum TransactionKind {
    Optimistic,
    /// Argument is the transaction's for_update_ts
    Pessimistic(Timestamp),
}

/// Options for configuring a transaction.
///
/// `TransactionOptions` has a builder-style API.
#[derive(Clone, PartialEq, Debug)]
pub struct TransactionOptions {
    /// Optimistic or pessimistic (default) transaction.
    kind: TransactionKind,
    /// Try using 1pc rather than 2pc (default is to always use 2pc).
    try_one_pc: bool,
    /// Try to use async commit (default is not to).
    async_commit: bool,
    /// Is the transaction read only? (Default is no).
    read_only: bool,
    /// How to retry in the event of certain errors.
    retry_options: RetryOptions,
    /// What to do if the transaction is dropped without an attempt to commit or rollback
    check_level: CheckLevel,
    #[doc(hidden)]
    heartbeat_option: HeartbeatOption,
}

#[derive(Clone, PartialEq, Debug)]
pub enum HeartbeatOption {
    NoHeartbeat,
    FixedTime(Duration),
}

impl Default for TransactionOptions {
    fn default() -> TransactionOptions {
        Self::new_pessimistic()
    }
}

impl TransactionOptions {
    /// Default options for an optimistic transaction.
    pub fn new_optimistic() -> TransactionOptions {
        TransactionOptions {
            kind: TransactionKind::Optimistic,
            try_one_pc: false,
            async_commit: false,
            read_only: false,
            retry_options: RetryOptions::default_optimistic(),
            check_level: CheckLevel::Panic,
            heartbeat_option: HeartbeatOption::FixedTime(DEFAULT_HEARTBEAT_INTERVAL),
        }
    }

    /// Default options for a pessimistic transaction.
    pub fn new_pessimistic() -> TransactionOptions {
        TransactionOptions {
            kind: TransactionKind::Pessimistic(Timestamp::from_version(0)),
            try_one_pc: false,
            async_commit: false,
            read_only: false,
            retry_options: RetryOptions::default_pessimistic(),
            check_level: CheckLevel::Panic,
            heartbeat_option: HeartbeatOption::FixedTime(DEFAULT_HEARTBEAT_INTERVAL),
        }
    }

    /// Try to use async commit.
    pub fn use_async_commit(mut self) -> TransactionOptions {
        self.async_commit = true;
        self
    }

    /// Try to use 1pc.
    pub fn try_one_pc(mut self) -> TransactionOptions {
        self.try_one_pc = true;
        self
    }

    /// Make the transaction read only.
    pub fn read_only(mut self) -> TransactionOptions {
        self.read_only = true;
        self
    }

    /// Don't automatically resolve locks and retry if keys are locked.
    pub fn no_resolve_locks(mut self) -> TransactionOptions {
        self.retry_options.lock_backoff = Backoff::no_backoff();
        self
    }

    /// Don't automatically resolve regions with PD if we have outdated region information.
    pub fn no_resolve_regions(mut self) -> TransactionOptions {
        self.retry_options.region_backoff = Backoff::no_backoff();
        self
    }

    /// Set RetryOptions.
    pub fn retry_options(mut self, options: RetryOptions) -> TransactionOptions {
        self.retry_options = options;
        self
    }

    /// Set the behavior when dropping a transaction without an attempt to commit or rollback it.
    pub fn drop_check(mut self, level: CheckLevel) -> TransactionOptions {
        self.check_level = level;
        self
    }

    fn push_for_update_ts(&mut self, for_update_ts: Timestamp) {
        match &mut self.kind {
            TransactionKind::Optimistic => unreachable!(),
            TransactionKind::Pessimistic(old_for_update_ts) => {
                self.kind = TransactionKind::Pessimistic(Timestamp::from_version(std::cmp::max(
                    old_for_update_ts.version(),
                    for_update_ts.version(),
                )));
            }
        }
    }

<<<<<<< HEAD
    pub fn heartbeat_option(mut self, heartbeat_option: HeartbeatOption) -> TransactionOptions {
        self.heartbeat_option = heartbeat_option;
=======
    /// The transaction should not automatically send heartbeat messages to TiKV to keep itself
    // alive.
    pub fn no_auto_hearbeat(mut self) -> TransactionOptions {
        self.auto_heartbeat = false;
>>>>>>> 3f91f329
        self
    }

    // Returns true if these options describe a pessimistic transaction.
    pub fn is_pessimistic(&self) -> bool {
        match self.kind {
            TransactionKind::Pessimistic(_) => true,
            TransactionKind::Optimistic => false,
        }
    }
}

/// Determines what happens when a transaction is dropped without being rolled back or committed.
///
/// The default is to panic.
#[derive(Clone, Eq, PartialEq, Debug)]
pub enum CheckLevel {
    /// The program will panic.
    ///
    /// Note that if the thread is already panicking, then we will not double-panic and abort, but
    /// just ignore the issue.
    Panic,
    /// Log a warning.
    Warn,
    /// Do nothing
    None,
}

impl HeartbeatOption {
    pub fn is_auto_heartbeat(&self) -> bool {
        !matches!(self, HeartbeatOption::NoHeartbeat)
    }
}

/// A struct wrapping the details of two-phase commit protocol (2PC).
///
/// The two phases are `prewrite` and `commit`.
/// Generally, the `prewrite` phase is to send data to all regions and write them.
/// The `commit` phase is to mark all written data as successfully committed.
///
/// The committer implements `prewrite`, `commit` and `rollback` functions.
#[derive(new)]
struct Committer<PdC: PdClient = PdRpcClient> {
    primary_key: Option<Key>,
    mutations: Vec<kvrpcpb::Mutation>,
    start_version: Timestamp,
    rpc: Arc<PdC>,
    options: TransactionOptions,
    #[new(default)]
    undetermined: bool,
    txn_size: u64,
}

impl<PdC: PdClient> Committer<PdC> {
    async fn commit(mut self) -> Result<Option<Timestamp>> {
        let min_commit_ts = self.prewrite().await?;

        fail_point!("after-prewrite");

        // If we didn't use 1pc, prewrite will set `try_one_pc` to false.
        if self.options.try_one_pc {
            return Ok(min_commit_ts);
        }

        let commit_ts = if self.options.async_commit {
            // FIXME: min_commit_ts == 0 => fallback to normal 2PC
            min_commit_ts.unwrap()
        } else {
            match self.commit_primary().await {
                Ok(commit_ts) => commit_ts,
                Err(e) => {
                    return if self.undetermined {
                        Err(Error::UndeterminedError(Box::new(e)))
                    } else {
                        Err(e)
                    };
                }
            }
        };
        tokio::spawn(self.commit_secondary(commit_ts.clone()).map(|res| {
            if let Err(e) = res {
                warn!("Failed to commit secondary keys: {}", e);
            }
        }));
        Ok(Some(commit_ts))
    }

    async fn prewrite(&mut self) -> Result<Option<Timestamp>> {
        let primary_lock = self.primary_key.clone().unwrap();
        // FIXME: calculate TTL for big transactions
        let current_ts = self.rpc.clone().get_timestamp().await?;
        let elapsed = (current_ts.physical - self.start_version.physical) as u64;
        let mut request = match &self.options.kind {
            TransactionKind::Optimistic => new_prewrite_request(
                self.mutations.clone(),
                primary_lock,
                self.start_version.clone(),
                self.calc_txn_lock_ttl() + elapsed,
            ),
            TransactionKind::Pessimistic(for_update_ts) => new_pessimistic_prewrite_request(
                self.mutations.clone(),
                primary_lock,
                self.start_version.clone(),
                MAX_TTL + elapsed,
                for_update_ts.clone(),
            ),
        };

        request.use_async_commit = self.options.async_commit;
        request.try_one_pc = self.options.try_one_pc;
        request.secondaries = self
            .mutations
            .iter()
            .filter(|m| self.primary_key.as_ref().unwrap() != m.key.as_ref())
            .map(|m| m.key.clone())
            .collect();
        // FIXME set max_commit_ts and min_commit_ts

        let plan = PlanBuilder::new(self.rpc.clone(), request)
            .resolve_lock(self.options.retry_options.lock_backoff.clone())
            .multi_region()
            .retry_region(self.options.retry_options.region_backoff.clone())
            .merge(CollectError)
            .extract_error()
            .plan();
        let response = plan.execute().await?;

        if self.options.try_one_pc && response.len() == 1 {
            if response[0].one_pc_commit_ts == 0 {
                return Err(Error::OnePcFailure);
            }

            return Ok(Timestamp::try_from_version(response[0].one_pc_commit_ts));
        }

        self.options.try_one_pc = false;

        let min_commit_ts = response
            .iter()
            .map(|r| {
                assert_eq!(r.one_pc_commit_ts, 0);
                r.min_commit_ts
            })
            .max()
            .map(Timestamp::from_version);

        Ok(min_commit_ts)
    }

    /// Commits the primary key and returns the commit version
    async fn commit_primary(&mut self) -> Result<Timestamp> {
        let primary_key = self.primary_key.clone().into_iter();
        let commit_version = self.rpc.clone().get_timestamp().await?;
        let req = new_commit_request(
            primary_key,
            self.start_version.clone(),
            commit_version.clone(),
        );
        let plan = PlanBuilder::new(self.rpc.clone(), req)
            .resolve_lock(self.options.retry_options.lock_backoff.clone())
            .multi_region()
            .retry_region(self.options.retry_options.region_backoff.clone())
            .extract_error()
            .plan();
        plan.execute()
            .inspect_err(|e| {
                // We don't know whether the transaction is committed or not if we fail to receive
                // the response. Then, we mark the transaction as undetermined and propagate the
                // error to the user.
                if let Error::Grpc(_) = e {
                    self.undetermined = true;
                }
            })
            .await?;

        Ok(commit_version)
    }

    async fn commit_secondary(self, commit_version: Timestamp) -> Result<()> {
        let mutations_len = self.mutations.len();
        let primary_only = mutations_len == 1;
        let mutations = self.mutations.into_iter();

        let req = if self.options.async_commit {
            let keys = mutations.map(|m| m.key.into());
            new_commit_request(keys, self.start_version, commit_version)
        } else if primary_only {
            return Ok(());
        } else {
            let primary_key = self.primary_key.unwrap();
            let keys = mutations
                .map(|m| m.key.into())
                .filter(|key| &primary_key != key);
            new_commit_request(keys, self.start_version, commit_version)
        };
        let plan = PlanBuilder::new(self.rpc, req)
            .resolve_lock(self.options.retry_options.lock_backoff)
            .multi_region()
            .retry_region(self.options.retry_options.region_backoff)
            .extract_error()
            .plan();
        plan.execute().await?;
        Ok(())
    }

    async fn rollback(self) -> Result<()> {
        if self.options.kind == TransactionKind::Optimistic && self.mutations.is_empty() {
            return Ok(());
        }
        let keys = self
            .mutations
            .into_iter()
            .map(|mutation| mutation.key.into());
        match self.options.kind {
            TransactionKind::Optimistic => {
                let req = new_batch_rollback_request(keys, self.start_version);
                let plan = PlanBuilder::new(self.rpc, req)
                    .resolve_lock(self.options.retry_options.lock_backoff)
                    .multi_region()
                    .retry_region(self.options.retry_options.region_backoff)
                    .extract_error()
                    .plan();
                plan.execute().await?;
            }
            TransactionKind::Pessimistic(for_update_ts) => {
                let req = new_pessimistic_rollback_request(keys, self.start_version, for_update_ts);
                let plan = PlanBuilder::new(self.rpc, req)
                    .resolve_lock(self.options.retry_options.lock_backoff)
                    .multi_region()
                    .retry_region(self.options.retry_options.region_backoff)
                    .extract_error()
                    .plan();
                plan.execute().await?;
            }
        }
        Ok(())
    }

    fn calc_txn_lock_ttl(&mut self) -> u64 {
        let mut lock_ttl = DEFAULT_LOCK_TTL;
        if self.txn_size > TXN_COMMIT_BATCH_SIZE {
            let size_mb = self.txn_size / 1024 / 1024;
            lock_ttl = ((TTL_FACTOR as f64) * ((size_mb) as f64).sqrt()) as u64;
            lock_ttl = lock_ttl.min(MAX_TTL).max(DEFAULT_LOCK_TTL);
        }
        lock_ttl
    }
}

#[derive(PartialEq)]
enum TransactionStatus {
    /// The transaction is read-only [`Snapshot`](super::Snapshot), no need to commit or rollback or panic on drop.
    ReadOnly,
    /// The transaction have not been committed or rolled back.
    Active,
    /// The transaction has committed.
    Committed,
    /// The transaction has tried to commit. Only `commit` is allowed.
    StartedCommit,
    /// The transaction has rolled back.
    Rolledback,
    /// The transaction has tried to rollback. Only `rollback` is allowed.
    StartedRollback,
    /// The transaction has been dropped.
    Dropped,
}

#[cfg(test)]
mod tests {
    use crate::{
        mock::{MockKvClient, MockPdClient},
        transaction::transaction::HeartbeatOption::FixedTime,
        Transaction, TransactionOptions,
    };
    use fail::FailScenario;
    use std::{
        any::Any,
        io,
        sync::{
            atomic::{AtomicUsize, Ordering},
            Arc,
        },
        time::Duration,
    };
    use tikv_client_proto::{kvrpcpb, pdpb::Timestamp};

    #[tokio::test]
    async fn test_optimistic_heartbeat() -> Result<(), io::Error> {
        let scenario = FailScenario::setup();
        fail::cfg("after-prewrite", "sleep(10000)").unwrap();
        let heartbeats = Arc::new(AtomicUsize::new(0));
        let heartbeats_cloned = heartbeats.clone();
        let pd_client = Arc::new(MockPdClient::new(MockKvClient::with_dispatch_hook(
            move |req: &dyn Any| {
                if let Some(_heartbeat) = req.downcast_ref::<kvrpcpb::TxnHeartBeatRequest>() {
                    heartbeats_cloned.fetch_add(1, Ordering::SeqCst);
                    return Ok(Box::new(kvrpcpb::TxnHeartBeatResponse::default()) as Box<dyn Any>);
                } else if let Some(_prewrite) = req.downcast_ref::<kvrpcpb::PrewriteRequest>() {
                    return Ok(Box::new(kvrpcpb::PrewriteResponse::default()) as Box<dyn Any>);
                }
                Ok(Box::new(kvrpcpb::CommitResponse::default()) as Box<dyn Any>)
            },
        )));
        let key1 = "key1".to_owned();
        let mut heartbeat_txn = Transaction::new(
            Timestamp::default(),
            pd_client,
            TransactionOptions::new_optimistic(),
        );
        heartbeat_txn.put(key1.clone(), "foo").await.unwrap();
        let heartbeat_txn_handle = tokio::task::spawn_blocking(move || {
            assert!(futures::executor::block_on(heartbeat_txn.commit()).is_ok())
        });
        assert_eq!(heartbeats.load(Ordering::SeqCst), 0);
        tokio::time::sleep(tokio::time::Duration::from_secs(5)).await;
        heartbeat_txn_handle.await.unwrap();
        assert!(heartbeats.load(Ordering::SeqCst) >= 1);
        scenario.teardown();
        Ok(())
    }

    #[tokio::test]
    async fn test_pessimistic_heartbeat() -> Result<(), io::Error> {
        let heartbeats = Arc::new(AtomicUsize::new(0));
        let heartbeats_cloned = heartbeats.clone();
        let pd_client = Arc::new(MockPdClient::new(MockKvClient::with_dispatch_hook(
            move |req: &dyn Any| {
                if let Some(_heartbeat) = req.downcast_ref::<kvrpcpb::TxnHeartBeatRequest>() {
                    heartbeats_cloned.fetch_add(1, Ordering::SeqCst);
                    return Ok(Box::new(kvrpcpb::TxnHeartBeatResponse::default()) as Box<dyn Any>);
                } else if let Some(_prewrite) = req.downcast_ref::<kvrpcpb::PrewriteRequest>() {
                    return Ok(Box::new(kvrpcpb::PrewriteResponse::default()) as Box<dyn Any>);
                } else if let Some(_pessimistic_lock) =
                    req.downcast_ref::<kvrpcpb::PessimisticLockRequest>()
                {
                    return Ok(
                        Box::new(kvrpcpb::PessimisticLockResponse::default()) as Box<dyn Any>
                    );
                }
                Ok(Box::new(kvrpcpb::CommitResponse::default()) as Box<dyn Any>)
            },
        )));
        let key1 = "key1".to_owned();
        let mut heartbeat_txn = Transaction::new(
            Timestamp::default(),
            pd_client,
            TransactionOptions::new_pessimistic()
                .heartbeat_option(FixedTime(Duration::from_secs(1))),
        );
        heartbeat_txn.put(key1.clone(), "foo").await.unwrap();
        assert_eq!(heartbeats.load(Ordering::SeqCst), 0);
        tokio::time::sleep(tokio::time::Duration::from_millis(5000)).await;
        let heartbeat_txn_handle = tokio::spawn(async move {
            assert!(heartbeat_txn.commit().await.is_ok());
        });
        heartbeat_txn_handle.await.unwrap();
        assert!(heartbeats.load(Ordering::SeqCst) > 1);
        Ok(())
    }
}<|MERGE_RESOLUTION|>--- conflicted
+++ resolved
@@ -958,15 +958,8 @@
         }
     }
 
-<<<<<<< HEAD
     pub fn heartbeat_option(mut self, heartbeat_option: HeartbeatOption) -> TransactionOptions {
         self.heartbeat_option = heartbeat_option;
-=======
-    /// The transaction should not automatically send heartbeat messages to TiKV to keep itself
-    // alive.
-    pub fn no_auto_hearbeat(mut self) -> TransactionOptions {
-        self.auto_heartbeat = false;
->>>>>>> 3f91f329
         self
     }
 
