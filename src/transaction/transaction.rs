--- conflicted
+++ resolved
@@ -11,13 +11,6 @@
 use derive_new::new;
 use fail::fail_point;
 use futures::prelude::*;
-<<<<<<< HEAD
-use tokio::sync::RwLock;
-=======
-use log::debug;
-use log::warn;
->>>>>>> a1afcc1f
-use tokio::time::Duration;
 use tracing::instrument;
 use tracing::Span;
 use tracing::{debug, warn};
@@ -86,11 +79,7 @@
 /// # });
 /// ```
 pub struct Transaction<Cod: Codec = ApiV1TxnCodec, PdC: PdClient<Codec = Cod> = PdRpcClient<Cod>> {
-<<<<<<< HEAD
-    status: Arc<RwLock<TransactionStatus>>,
-=======
     status: Arc<AtomicU8>,
->>>>>>> a1afcc1f
     timestamp: Timestamp,
     buffer: Buffer,
     rpc: Arc<PdC>,
@@ -1037,10 +1026,7 @@
 }
 
 impl<Cod: Codec, PdC: PdClient<Codec = Cod>> Drop for Transaction<Cod, PdC> {
-<<<<<<< HEAD
     #[instrument(skip_all, fields(version=self.timestamp.version()))]
-=======
->>>>>>> a1afcc1f
     fn drop(&mut self) {
         debug!("dropping transaction");
         if std::thread::panicking() {
