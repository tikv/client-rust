// Copyright 2019 TiKV Project Authors. Licensed under Apache-2.0.

use crate::{
    backoff::Backoff,
    pd::{PdClient, PdRpcClient},
    request::{KvRequest, RetryOptions},
    timestamp::TimestampExt,
    transaction::{buffer::Buffer, requests::*},
    BoundRange, Error, Key, KvPair, Result, Value,
};
use derive_new::new;
use futures::{executor::ThreadPool, prelude::*, stream::BoxStream};
use std::{iter, ops::RangeBounds, sync::Arc};
use tikv_client_proto::{kvrpcpb, pdpb::Timestamp};

/// An undo-able set of actions on the dataset.
///
/// Using a transaction you can prepare a set of actions (such as `get`, or `put`) on data at a
/// particular timestamp called `start_ts` obtained from the placement driver.
/// Once a transaction is commited, a new timestamp called `commit_ts` is obtained from the placement driver.
///
/// The snapshot isolation in TiKV ensures that a transaction behaves as if it operates on the snapshot taken at
/// `start_ts` and its mutations take effect at `commit_ts`.
/// In other words, the transaction can read mutations with `commit_ts` <= its `start_ts`,
/// and its mutations are readable for transactions with `start_ts` >= its `commit_ts`.
///
/// Mutations, or write operations made in a transaction are buffered locally and sent at the time of commit,
/// except for pessimisitc locking.
/// In pessimistic mode, all write operations or `xxx_for_update` operations will first acquire pessimistic locks in TiKV.
/// A lock exists until the transaction is committed (in the first phase of 2PC) or rolled back, or it exceeds its Time To Live (TTL).
///
/// For details, the [SIG-Transaction](https://github.com/tikv/sig-transaction)
/// provides materials explaining designs and implementations of multiple features in TiKV transactions.
///
///
/// # Examples
/// ```rust,no_run
/// use tikv_client::{Config, TransactionClient};
/// use futures::prelude::*;
/// # futures::executor::block_on(async {
/// let client = TransactionClient::new(vec!["192.168.0.100"]).await.unwrap();
/// let txn = client.begin_optimistic().await.unwrap();
/// # });
/// ```
pub struct Transaction {
    status: TransactionStatus,
    timestamp: Timestamp,
    buffer: Buffer,
    bg_worker: ThreadPool,
    rpc: Arc<PdRpcClient>,
    options: TransactionOptions,
}

impl Transaction {
    pub(crate) fn new(
        timestamp: Timestamp,
        bg_worker: ThreadPool,
        rpc: Arc<PdRpcClient>,
        options: TransactionOptions,
    ) -> Transaction {
        let status = if options.read_only {
            TransactionStatus::ReadOnly
        } else {
            TransactionStatus::Active
        };
        Transaction {
            status,
            timestamp,
            buffer: Default::default(),
            bg_worker,
            rpc,
            options,
        }
    }

    /// Create a new 'get' request
    ///
    /// Once resolved this request will result in the fetching of the value associated with the
    /// given key.
    ///
    /// Retuning `Ok(None)` indicates the key does not exist in TiKV.
    ///
    /// # Examples
    /// ```rust,no_run
    /// # use tikv_client::{Value, Config, TransactionClient};
    /// # use futures::prelude::*;
    /// # futures::executor::block_on(async {
    /// # let client = TransactionClient::new(vec!["192.168.0.100", "192.168.0.101"]).await.unwrap();
    /// let mut txn = client.begin_optimistic().await.unwrap();
    /// let key = "TiKV".to_owned();
    /// let result: Option<Value> = txn.get(key).await.unwrap();
    /// // Finish the transaction...
    /// txn.commit().await.unwrap();
    /// # });
    /// ```
    pub async fn get(&self, key: impl Into<Key>) -> Result<Option<Value>> {
        self.check_allow_operation()?;
        let key = key.into();
        self.buffer
            .get_or_else(key, |key| {
                new_mvcc_get_request(key, self.timestamp.clone())
                    .execute(self.rpc.clone(), RetryOptions::default_optimistic())
            })
            .await
    }

    /// Create a `get for udpate` request.
    /// Once resolved this request will pessimistically lock and fetch the latest
    /// value associated with the given key at **current timestamp**.
    ///
    /// The "current timestamp" (also called `for_update_ts` of the request) is fetched immediately from PD.
    ///
    /// Note: The behavior of this command does not follow snapshot isolation. It is similar to `select for update` in TiDB,
    /// which is similar to that in MySQL. It reads the latest value (using current timestamp),
    /// and the value is not cached in the local buffer.
    /// So normal `get`-like commands after `get_for_update` will not be influenced, they still read values at `start_ts`.
    ///
    /// Different from `get`, this request does not distinguish between empty values and non-existent keys
    /// , i.e. querying non-existent keys will result in empty values.
    ///
    /// It can only be used in pessimistic mode.
    ///
    /// # Examples
    /// ```rust,no_run
    /// # use tikv_client::{Value, Config, TransactionClient};
    /// # use futures::prelude::*;
    /// # futures::executor::block_on(async {
    /// # let client = TransactionClient::new(vec!["192.168.0.100", "192.168.0.101"]).await.unwrap();
    /// let mut txn = client.begin_pessimistic().await.unwrap();
    /// let key = "TiKV".to_owned();
    /// let result: Value = txn.get_for_update(key).await.unwrap();
    /// // now the key "TiKV" is locked, other transactions cannot modify it
    /// // Finish the transaction...
    /// txn.commit().await.unwrap();
    /// # });
    /// ```
    pub async fn get_for_update(&mut self, key: impl Into<Key>) -> Result<Value> {
        self.check_allow_operation()?;
        if !self.is_pessimistic() {
            Err(Error::InvalidTransactionType)
        } else {
            let key = key.into();
            let mut values = self.pessimistic_lock(iter::once(key.clone()), true).await?;
            assert!(values.len() == 1);
            Ok(values.swap_remove(0))
        }
    }

    /// Create a new 'batch get' request.
    ///
    /// Once resolved this request will result in the fetching of the values associated with the
    /// given keys.
    ///
    /// Non-existent entries will not appear in the result. The order of the keys is not retained in the result.
    ///
    /// # Examples
    /// ```rust,no_run
    /// # use tikv_client::{Key, Value, Config, TransactionClient};
    /// # use futures::prelude::*;
    /// # use std::collections::HashMap;
    /// # futures::executor::block_on(async {
    /// # let client = TransactionClient::new(vec!["192.168.0.100", "192.168.0.101"]).await.unwrap();
    /// let mut txn = client.begin_optimistic().await.unwrap();
    /// let keys = vec!["TiKV".to_owned(), "TiDB".to_owned()];
    /// let result: HashMap<Key, Value> = txn
    ///     .batch_get(keys)
    ///     .await
    ///     .unwrap()
    ///     .map(|pair| (pair.0, pair.1))
    ///     .collect();
    /// // Finish the transaction...
    /// txn.commit().await.unwrap();
    /// # });
    /// ```
    pub async fn batch_get(
        &self,
        keys: impl IntoIterator<Item = impl Into<Key>>,
    ) -> Result<impl Iterator<Item = KvPair>> {
        self.check_allow_operation()?;
        let timestamp = self.timestamp.clone();
        let rpc = self.rpc.clone();
        self.buffer
            .batch_get_or_else(keys.into_iter().map(|k| k.into()), move |keys| {
                new_mvcc_get_batch_request(keys, timestamp)
                    .execute(rpc, RetryOptions::default_optimistic())
            })
            .await
    }

    /// Create a new 'batch get for update' request.
    ///
    /// Once resolved this request will pessimistically lock the keys and
    /// fetch the values associated with the given keys.
    ///
    /// Note: The behavior of this command does not follow snapshot isolation. It is similar to `select for update` in TiDB,
    /// which is similar to that in MySQL. It reads the latest value (using current timestamp),
    /// and the value is not cached in the local buffer.
    /// So normal `get`-like commands after `batch_get_for_update` will not be influenced, they still read values at `start_ts`.
    ///
    /// Different from `batch_get`, this request does not distinguish between empty values and non-existent keys
    /// , i.e. querying non-existent keys will result in empty values.
    ///
    /// It can only be used in pessimistic mode.
    ///
    /// # Examples
    /// ```rust,no_run,compile_fail
    /// # use tikv_client::{Key, Value, Config, TransactionClient};
    /// # use futures::prelude::*;
    /// # use std::collections::HashMap;
    /// # futures::executor::block_on(async {
    /// # let client = TransactionClient::new(vec!["192.168.0.100", "192.168.0.101"]).await.unwrap();
    /// let mut txn = client.begin_pessimistic().await.unwrap();
    /// let keys = vec!["TiKV".to_owned(), "TiDB".to_owned()];
    /// let result: HashMap<Key, Value> = txn
    ///     .batch_get_for_update(keys)
    ///     .await
    ///     .unwrap()
    ///     .map(|pair| (pair.0, pair.1))
    ///     .collect();
    /// // now "TiKV" and "TiDB" are both locked
    /// // Finish the transaction...
    /// txn.commit().await.unwrap();
    /// # });
    /// ```
    // This is temporarily disabled because we cannot correctly match the keys and values.
    // See `impl KvRequest for kvrpcpb::PessimisticLockRequest` for details.
    #[allow(dead_code)]
    async fn batch_get_for_update(
        &mut self,
        keys: impl IntoIterator<Item = impl Into<Key>>,
    ) -> Result<impl Iterator<Item = KvPair>> {
        self.check_allow_operation()?;
        if !self.is_pessimistic() {
            Err(Error::InvalidTransactionType)
        } else {
            let mut keys: Vec<Key> = keys.into_iter().map(|it| it.into()).collect();
            keys.sort();
            let values = self.pessimistic_lock(keys.clone(), true).await?;
            Ok(keys.into_iter().zip(values).map(From::from))
        }
    }

    /// Create a new 'scan' request.
    ///
    /// Once resolved this request will result in a `Vec` of key-value pairs that lies in the specified range.
    ///
    /// If the number of eligible key-value pairs are greater than `limit`,
    /// only the first `limit` pairs are returned, ordered by the key.
    ///
    /// # Examples
    /// ```rust,no_run
    /// # use tikv_client::{Key, KvPair, Value, Config, TransactionClient};
    /// # use futures::prelude::*;
    /// # use std::collections::HashMap;
    /// # futures::executor::block_on(async {
    /// # let client = TransactionClient::new(vec!["192.168.0.100", "192.168.0.101"]).await.unwrap();
    /// let mut txn = client.begin_optimistic().await.unwrap();
    /// let key1: Key = b"TiKV".to_vec().into();
    /// let key2: Key = b"TiDB".to_vec().into();
    /// let result: Vec<KvPair> = txn
    ///     .scan(key1..key2, 10)
    ///     .await
    ///     .unwrap()
    ///     .collect();
    /// // Finish the transaction...
    /// txn.commit().await.unwrap();
    /// # });
    /// ```
    pub async fn scan(
        &self,
        range: impl Into<BoundRange>,
        limit: u32,
    ) -> Result<impl Iterator<Item = KvPair>> {
        self.scan_inner(range, limit, false).await
    }

    /// Create a new 'scan' request that only returns the keys.
    ///
    /// Once resolved this request will result in a `Vec` of keys that lies in the specified range.
    ///
    /// If the number of eligible keys are greater than `limit`,
    /// only the first `limit` keys are returned, ordered by the key.
    ///
    /// # Examples
    /// ```rust,no_run
    /// # use tikv_client::{Key, KvPair, Value, Config, TransactionClient};
    /// # use futures::prelude::*;
    /// # use std::collections::HashMap;
    /// # futures::executor::block_on(async {
    /// # let client = TransactionClient::new(vec!["192.168.0.100", "192.168.0.101"]).await.unwrap();
    /// let mut txn = client.begin_optimistic().await.unwrap();
    /// let key1: Key = b"TiKV".to_vec().into();
    /// let key2: Key = b"TiDB".to_vec().into();
    /// let result: Vec<Key> = txn
    ///     .scan_keys(key1..key2, 10)
    ///     .await
    ///     .unwrap()
    ///     .collect();
    /// // Finish the transaction...
    /// txn.commit().await.unwrap();
    /// # });
    /// ```
    pub async fn scan_keys(
        &self,
        range: impl Into<BoundRange>,
        limit: u32,
    ) -> Result<impl Iterator<Item = Key>> {
        Ok(self
            .scan_inner(range, limit, true)
            .await?
            .map(KvPair::into_key))
    }

    /// Create a 'scan_reverse' request.
    ///
    /// Similar to [`scan`](Transaction::scan), but in the reverse direction.
    pub(crate) fn scan_reverse(&self, _range: impl RangeBounds<Key>) -> BoxStream<Result<KvPair>> {
        unimplemented!()
    }

    /// Sets the value associated with the given key.
    ///
    /// # Examples
    /// ```rust,no_run
    /// # use tikv_client::{Key, Value, Config, TransactionClient};
    /// # use futures::prelude::*;
    /// # futures::executor::block_on(async {
    /// # let client = TransactionClient::new(vec!["192.168.0.100", "192.168.0.101"]).await.unwrap();
    /// let mut txn = client.begin_optimistic().await.unwrap();
    /// let key = "TiKV".to_owned();
    /// let val = "TiKV".to_owned();
    /// txn.put(key, val);
    /// // Finish the transaction...
    /// txn.commit().await.unwrap();
    /// # });
    /// ```
    pub async fn put(&mut self, key: impl Into<Key>, value: impl Into<Value>) -> Result<()> {
        self.check_allow_operation()?;
        let key = key.into();
        if self.is_pessimistic() {
            self.pessimistic_lock(iter::once(key.clone()), false)
                .await?;
        }
        self.buffer.put(key, value.into()).await;
        Ok(())
    }

    /// Deletes the given key.
    ///
    /// Deleting a non-existent key will not result in an error.
    ///
    /// # Examples
    /// ```rust,no_run
    /// # use tikv_client::{Key, Config, TransactionClient};
    /// # use futures::prelude::*;
    /// # futures::executor::block_on(async {
    /// # let client = TransactionClient::new(vec!["192.168.0.100", "192.168.0.101"]).await.unwrap();
    /// let mut txn = client.begin_optimistic().await.unwrap();
    /// let key = "TiKV".to_owned();
    /// txn.delete(key);
    /// // Finish the transaction...
    /// txn.commit().await.unwrap();
    /// # });
    /// ```
    pub async fn delete(&mut self, key: impl Into<Key>) -> Result<()> {
        self.check_allow_operation()?;
        let key = key.into();
        if self.is_pessimistic() {
            self.pessimistic_lock(iter::once(key.clone()), false)
                .await?;
        }
        self.buffer.delete(key).await;
        Ok(())
    }

    /// Lock the given keys without mutating value (at the time of commit).
    ///
    /// In optimistic mode, write conflicts are not checked until commit.
    /// So use this command to indicate that
    /// "I do not want to commit if the value associated with this key has been modified".
    /// It's useful to avoid *write skew* anomaly.
    ///
    /// In pessimistic mode, it is similar to [`batch_get_for_update`](Transaction::batch_get_for_update),
    /// except that it does not read values.
    ///
    /// # Examples
    /// ```rust,no_run
    /// # use tikv_client::{Config, TransactionClient};
    /// # use futures::prelude::*;
    /// # futures::executor::block_on(async {
    /// # let client = TransactionClient::new(vec!["192.168.0.100"]).await.unwrap();
    /// let mut txn = client.begin_optimistic().await.unwrap();
    /// txn.lock_keys(vec!["TiKV".to_owned(), "Rust".to_owned()]);
    /// // ... Do some actions.
    /// txn.commit().await.unwrap();
    /// # });
    /// ```
    pub async fn lock_keys(
        &mut self,
        keys: impl IntoIterator<Item = impl Into<Key>>,
    ) -> Result<()> {
        self.check_allow_operation()?;
        match self.options.kind {
            TransactionKind::Optimistic => {
                for key in keys {
                    self.buffer.lock(key.into()).await;
                }
            }
            TransactionKind::Pessimistic(_) => {
                self.pessimistic_lock(keys, false).await?;
            }
        }
        Ok(())
    }

    /// Commits the actions of the transaction. On success, we return the commit timestamp.
    ///
    /// # Examples
    /// ```rust,no_run
    /// # use tikv_client::{Config, TransactionClient};
    /// # use futures::prelude::*;
    /// # futures::executor::block_on(async {
    /// # let client = TransactionClient::new(vec!["192.168.0.100"]).await.unwrap();
    /// let mut txn = client.begin_optimistic().await.unwrap();
    /// // ... Do some actions.
    /// let req = txn.commit();
    /// let result: u64 = req.await.unwrap();
    /// # });
    /// ```
    pub async fn commit(&mut self) -> Result<u64> {
        if !matches!(
            self.status,
            TransactionStatus::StartedCommit | TransactionStatus::Active
        ) {
            return Err(Error::OperationAfterCommitError);
        }
        self.status = TransactionStatus::StartedCommit;

        let primary_key = self.buffer.get_primary_key().await;
        let mutations = self.buffer.to_proto_mutations().await;
        let res = Committer::new(
            primary_key,
            mutations,
            self.timestamp.version(),
            self.bg_worker.clone(),
            self.rpc.clone(),
            self.options.clone(),
        )
        .commit()
        .await;

        if res.is_ok() {
            self.status = TransactionStatus::Committed;
        }
        res
    }

    /// Rollback the transaction.
    ///
    /// If it succeeds, all mutations made by this transaciton will not take effect.
    pub async fn rollback(&mut self) -> Result<()> {
        if !matches!(
            self.status,
            TransactionStatus::StartedRollback | TransactionStatus::Active
        ) {
            return Err(Error::OperationAfterCommitError);
        }
        self.status = TransactionStatus::StartedRollback;

        let primary_key = self.buffer.get_primary_key().await;
        let mutations = self.buffer.to_proto_mutations().await;
        let res = Committer::new(
            primary_key,
            mutations,
            self.timestamp.version(),
            self.bg_worker.clone(),
            self.rpc.clone(),
            self.options.clone(),
        )
        .rollback()
        .await;

        if res.is_ok() {
            self.status = TransactionStatus::Rolledback;
        }
        res
    }

    async fn scan_inner(
        &self,
        range: impl Into<BoundRange>,
        limit: u32,
        key_only: bool,
    ) -> Result<impl Iterator<Item = KvPair>> {
        self.check_allow_operation()?;
        let timestamp = self.timestamp.clone();
        let rpc = self.rpc.clone();

        self.buffer
            .scan_and_fetch(range.into(), limit, move |new_range, new_limit| {
                new_mvcc_scan_request(new_range, timestamp, new_limit, key_only)
                    .execute(rpc, RetryOptions::default_optimistic())
            })
            .await
    }

    /// Pessimistically lock the keys.
    ///
<<<<<<< HEAD
    /// Note: `keys` must be sorted by caller.
    ///
    /// Once resovled it acquires a lock on the key in TiKV.
=======
    /// Once resolved it acquires a lock on the key in TiKV.
>>>>>>> 75fa6aec
    /// The lock prevents other transactions from mutating the entry until it is released.
    ///
    /// Only valid for pessimistic transactions, panics if called on an optimistic transaction.
    async fn pessimistic_lock(
        &mut self,
        keys: impl IntoIterator<Item = impl Into<Key>>,
        need_value: bool,
    ) -> Result<Vec<Vec<u8>>> {
        assert!(
            matches!(self.options.kind, TransactionKind::Pessimistic(_)),
            "`pessimistic_lock` is only valid to use with pessimistic transactions"
        );

        let keys: Vec<Vec<u8>> = keys
            .into_iter()
            .map(|it| it.into())
            .map(|it: Key| it.into())
            .collect();
<<<<<<< HEAD

        // assert keys are sorted
        // TODO: is_sorted is available in nightly. Use it when it is stabilized.
        assert!(keys.windows(2).all(|w| w[0] <= w[1]));
        let primary_lock = keys[0].clone();

        let lock_ttl = DEFAULT_LOCK_TTL;
        let for_update_ts = self.rpc.clone().get_timestamp().await.unwrap().version();
        self.options.push_for_update_ts(for_update_ts);
        let values = new_pessimistic_lock_request(
            keys.clone(),
            primary_lock.into(),
=======
        let first_key = keys[0].clone();
        let primary_lock = self.buffer.get_primary_key_or(&first_key.into()).await;
        let lock_ttl = DEFAULT_LOCK_TTL;
        let for_update_ts = self.rpc.clone().get_timestamp().await.unwrap().version();
        self.options.push_for_update_ts(for_update_ts);
        new_pessimistic_lock_request(
            keys,
            primary_lock,
>>>>>>> 75fa6aec
            self.timestamp.version(),
            lock_ttl,
            for_update_ts,
            need_value,
        )
        .execute(self.rpc.clone(), RetryOptions::default_pessimistic())
        .await?;

        for key in keys {
            self.buffer.lock(key.into()).await;
        }

        Ok(values)
    }

    /// Checks if the transaction can perform arbitrary operations.
    fn check_allow_operation(&self) -> Result<()> {
        match self.status {
            TransactionStatus::ReadOnly | TransactionStatus::Active => Ok(()),
            TransactionStatus::Committed
            | TransactionStatus::Rolledback
            | TransactionStatus::StartedCommit
            | TransactionStatus::StartedRollback => Err(Error::OperationAfterCommitError),
        }
    }

    fn is_pessimistic(&self) -> bool {
        matches!(self.options.kind, TransactionKind::Pessimistic(_))
    }
}

impl Drop for Transaction {
    fn drop(&mut self) {
        if self.status == TransactionStatus::Active {
            match self.options.check_level {
                CheckLevel::Panic => {
                    panic!("Dropping an active transaction. Consider commit or rollback it.")
                }
                CheckLevel::Warn => {
                    warn!("Dropping an active transaction. Consider commit or rollback it.")
                }
                CheckLevel::None => {}
            }
        }
    }
}

/// Optimistic or pessimistic transaction.
#[derive(Copy, Clone, Eq, PartialEq, Debug)]
pub enum TransactionKind {
    Optimistic,
    /// Argument is for_update_ts
    Pessimistic(u64),
}

/// Options for configuring a transaction.
#[derive(Clone, Eq, PartialEq, Debug)]
pub struct TransactionOptions {
    /// Optimistic or pessimistic (default) transaction.
    kind: TransactionKind,
    /// Try using 1pc rather than 2pc (default is to always use 2pc).
    try_one_pc: bool,
    /// Try to use async commit (default is not to).
    async_commit: bool,
    /// Is the transaction read only? (Default is no).
    read_only: bool,
    /// How to retry in the event of certain errors.
    retry_options: RetryOptions,
    /// What to do if the transaction is dropped without an attempt to commit or rollback
    check_level: CheckLevel,
}

#[derive(Clone, Eq, PartialEq, Debug)]
pub enum CheckLevel {
    Panic,
    Warn,
    None,
}

impl Default for TransactionOptions {
    fn default() -> TransactionOptions {
        Self::new_pessimistic()
    }
}

impl TransactionOptions {
    /// Default options for an optimistic transaction.
    pub fn new_optimistic() -> TransactionOptions {
        TransactionOptions {
            kind: TransactionKind::Optimistic,
            try_one_pc: false,
            async_commit: false,
            read_only: false,
            retry_options: RetryOptions::default_optimistic(),
            check_level: CheckLevel::Panic,
        }
    }

    /// Default options for a pessimistic transaction.
    pub fn new_pessimistic() -> TransactionOptions {
        TransactionOptions {
            kind: TransactionKind::Pessimistic(0),
            try_one_pc: false,
            async_commit: false,
            read_only: false,
            retry_options: RetryOptions::default_pessimistic(),
            check_level: CheckLevel::Panic,
        }
    }

    /// Try to use async commit.
    pub fn use_async_commit(mut self) -> TransactionOptions {
        self.async_commit = true;
        self
    }

    /// Try to use 1pc.
    pub fn try_one_pc(mut self) -> TransactionOptions {
        self.try_one_pc = true;
        self
    }

    /// Make the transaction read only.
    pub fn read_only(mut self) -> TransactionOptions {
        self.read_only = true;
        self
    }

    /// Don't automatically resolve locks and retry if keys are locked.
    pub fn no_resolve_locks(mut self) -> TransactionOptions {
        self.retry_options.lock_backoff = Backoff::no_backoff();
        self
    }

    /// Don't automatically resolve regions with PD if we have outdated region information.
    pub fn no_resolve_regions(mut self) -> TransactionOptions {
        self.retry_options.region_backoff = Backoff::no_backoff();
        self
    }

    /// Set RetryOptions.
    pub fn retry_options(mut self, options: RetryOptions) -> TransactionOptions {
        self.retry_options = options;
        self
    }

    /// Set the behavior when dropping a transaction without an attempt to commit or rollback it.
    pub fn drop_check(mut self, level: CheckLevel) -> TransactionOptions {
        self.check_level = level;
        self
    }

    fn push_for_update_ts(&mut self, for_update_ts: u64) {
        match &mut self.kind {
            TransactionKind::Optimistic => unreachable!(),
            TransactionKind::Pessimistic(old_for_update_ts) => {
                self.kind =
                    TransactionKind::Pessimistic(std::cmp::max(*old_for_update_ts, for_update_ts));
            }
        }
    }
}

/// The default TTL of a lock in milliseconds
const DEFAULT_LOCK_TTL: u64 = 3000;

/// A struct wrapping the details of two-phase commit protocol (2PC).
///
/// The two phases are `prewrite` and `commit`.
/// Generally, the `prewrite` phase is to send data to all regions and write them.
/// The `commit` phase is to mark all written data as successfully committed.
///
/// The committer implements `prewrite`, `commit` and `rollback` functions.
#[derive(new)]
struct Committer {
    primary_key: Option<Key>,
    mutations: Vec<kvrpcpb::Mutation>,
    start_version: u64,
    bg_worker: ThreadPool,
    rpc: Arc<PdRpcClient>,
    options: TransactionOptions,
    #[new(default)]
    undetermined: bool,
}

impl Committer {
    async fn commit(mut self) -> Result<u64> {
        if self.mutations.is_empty() {
            assert!(self.primary_key.is_none());
            return Ok(0);
        }

        let min_commit_ts = self.prewrite().await?;

        // If we didn't use 1pc, prewrite will set `try_one_pc` to false.
        if self.options.try_one_pc {
            return Ok(min_commit_ts);
        }

        let commit_ts = if self.options.async_commit {
            assert_ne!(min_commit_ts, 0);
            min_commit_ts
        } else {
            match self.commit_primary().await {
                Ok(commit_ts) => commit_ts,
                Err(e) => {
                    return if self.undetermined {
                        Err(Error::UndeterminedError(Box::new(e)))
                    } else {
                        Err(e)
                    };
                }
            }
        };
        self.bg_worker
            .clone()
            .spawn_ok(self.commit_secondary(commit_ts).map(|res| {
                if let Err(e) = res {
                    warn!("Failed to commit secondary keys: {}", e);
                }
            }));
        Ok(commit_ts)
    }

    async fn prewrite(&mut self) -> Result<u64> {
        let primary_lock = self.primary_key.clone().unwrap();
        // TODO: calculate TTL for big transactions
        let lock_ttl = DEFAULT_LOCK_TTL;
        let mut request = match self.options.kind {
            TransactionKind::Optimistic => new_prewrite_request(
                self.mutations.clone(),
                primary_lock,
                self.start_version,
                lock_ttl,
            ),
            TransactionKind::Pessimistic(for_update_ts) => new_pessimistic_prewrite_request(
                self.mutations.clone(),
                primary_lock,
                self.start_version,
                lock_ttl,
                for_update_ts,
            ),
        };

        request.use_async_commit = self.options.async_commit;
        request.try_one_pc = self.options.try_one_pc;
        request.secondaries = self
            .mutations
            .iter()
            .filter(|m| self.primary_key.as_ref().unwrap() != m.key.as_ref())
            .map(|m| m.key.clone())
            .collect();
        // FIXME set max_commit_ts and min_commit_ts

        let response = request
            .execute(self.rpc.clone(), self.options.retry_options.clone())
            .await?;

        if self.options.try_one_pc && response.len() == 1 {
            if response[0].one_pc_commit_ts == 0 {
                return Err(Error::OnePcFailure);
            }

            return Ok(response[0].one_pc_commit_ts);
        }

        self.options.try_one_pc = false;

        let min_commit_ts = response
            .iter()
            .map(|r| {
                assert_eq!(r.one_pc_commit_ts, 0);
                r.min_commit_ts
            })
            .max()
            .unwrap();

        Ok(min_commit_ts)
    }

    /// Commits the primary key and returns the commit version
    async fn commit_primary(&mut self) -> Result<u64> {
        let primary_key = vec![self.primary_key.clone().unwrap()];
        let commit_version = self.rpc.clone().get_timestamp().await?.version();
        new_commit_request(primary_key, self.start_version, commit_version)
            .execute(self.rpc.clone(), RetryOptions::default_optimistic())
            .inspect_err(|e| {
                // We don't know whether the transaction is committed or not if we fail to receive
                // the response. Then, we mark the transaction as undetermined and propagate the
                // error to the user.
                if let Error::Grpc(_) = e {
                    self.undetermined = true;
                }
            })
            .await?;

        Ok(commit_version)
    }

    async fn commit_secondary(self, commit_version: u64) -> Result<()> {
        let primary_only = self.mutations.len() == 1;
        let mutations = self.mutations.into_iter();

        let keys: Vec<Key> = if self.options.async_commit {
            mutations.map(|m| m.key.into()).collect()
        } else if primary_only {
            return Ok(());
        } else {
            let primary_key = self.primary_key.unwrap();
            mutations
                .map(|m| m.key.into())
                .filter(|key| &primary_key != key)
                .collect()
        };
        new_commit_request(keys, self.start_version, commit_version)
            .execute(self.rpc.clone(), RetryOptions::default_optimistic())
            .await
    }

    async fn rollback(self) -> Result<()> {
        let keys: Vec<_> = self
            .mutations
            .into_iter()
            .map(|mutation| mutation.key.into())
            .collect();
        match self.options.kind {
            TransactionKind::Optimistic if keys.is_empty() => Ok(()),
            TransactionKind::Optimistic => {
                new_batch_rollback_request(keys, self.start_version)
                    .execute(self.rpc, RetryOptions::default_optimistic())
                    .await
            }
            TransactionKind::Pessimistic(for_update_ts) => {
                new_pessimistic_rollback_request(keys, self.start_version, for_update_ts)
                    .execute(self.rpc, RetryOptions::default_optimistic())
                    .await
            }
        }
    }
}

#[derive(PartialEq)]
enum TransactionStatus {
    /// The transaction is read-only [`Snapshot`](super::Snapshot::Snapshot), no need to commit or rollback or panic on drop.
    ReadOnly,
    /// The transaction have not been committed or rolled back.
    Active,
    /// The transaction has committed.
    Committed,
    /// The transaction has tried to commit. Only `commit` is allowed.
    StartedCommit,
    /// The transaction has rolled back.
    Rolledback,
    /// The transaction has tried to rollback. Only `rollback` is allowed.
    StartedRollback,
}<|MERGE_RESOLUTION|>--- conflicted
+++ resolved
@@ -506,13 +506,7 @@
 
     /// Pessimistically lock the keys.
     ///
-<<<<<<< HEAD
-    /// Note: `keys` must be sorted by caller.
-    ///
-    /// Once resovled it acquires a lock on the key in TiKV.
-=======
     /// Once resolved it acquires a lock on the key in TiKV.
->>>>>>> 75fa6aec
     /// The lock prevents other transactions from mutating the entry until it is released.
     ///
     /// Only valid for pessimistic transactions, panics if called on an optimistic transaction.
@@ -531,29 +525,14 @@
             .map(|it| it.into())
             .map(|it: Key| it.into())
             .collect();
-<<<<<<< HEAD
-
-        // assert keys are sorted
-        // TODO: is_sorted is available in nightly. Use it when it is stabilized.
-        assert!(keys.windows(2).all(|w| w[0] <= w[1]));
-        let primary_lock = keys[0].clone();
-
+        let first_key = keys[0].clone();
+        let primary_lock = self.buffer.get_primary_key_or(&first_key.into()).await;
         let lock_ttl = DEFAULT_LOCK_TTL;
         let for_update_ts = self.rpc.clone().get_timestamp().await.unwrap().version();
         self.options.push_for_update_ts(for_update_ts);
         let values = new_pessimistic_lock_request(
             keys.clone(),
-            primary_lock.into(),
-=======
-        let first_key = keys[0].clone();
-        let primary_lock = self.buffer.get_primary_key_or(&first_key.into()).await;
-        let lock_ttl = DEFAULT_LOCK_TTL;
-        let for_update_ts = self.rpc.clone().get_timestamp().await.unwrap().version();
-        self.options.push_for_update_ts(for_update_ts);
-        new_pessimistic_lock_request(
-            keys,
             primary_lock,
->>>>>>> 75fa6aec
             self.timestamp.version(),
             lock_ttl,
             for_update_ts,
