// Copyright 2019 TiKV Project Authors. Licensed under Apache-2.0.

use std::sync::Arc;

use log::debug;
use log::info;

use crate::backoff::{DEFAULT_REGION_BACKOFF, DEFAULT_STORE_BACKOFF};
use crate::config::Config;
use crate::pd::PdClient;
use crate::pd::PdRpcClient;
use crate::proto::pdpb::Timestamp;
use crate::request::plan::CleanupLocksResult;
use crate::request::EncodeKeyspace;
use crate::request::KeyMode;
use crate::request::Keyspace;
use crate::request::Plan;
use crate::timestamp::TimestampExt;
use crate::transaction::lock::ResolveLocksOptions;
use crate::transaction::lowering::new_scan_lock_request;
use crate::transaction::lowering::new_unsafe_destroy_range_request;
use crate::transaction::ResolveLocksContext;
use crate::transaction::Snapshot;
use crate::transaction::Transaction;
use crate::transaction::TransactionOptions;
use crate::Backoff;
use crate::BoundRange;
use crate::Result;

// FIXME: cargo-culted value
const SCAN_LOCK_BATCH_SIZE: u32 = 1024;

/// The TiKV transactional `Client` is used to interact with TiKV using transactional requests.
///
/// Transactions support optimistic and pessimistic modes. For more details see the SIG-transaction
/// [docs](https://github.com/tikv/sig-transaction/tree/master/doc/tikv#optimistic-and-pessimistic-transactions).
///
/// Begin a [`Transaction`] by calling [`begin_optimistic`](Client::begin_optimistic) or
/// [`begin_pessimistic`](Client::begin_pessimistic). A transaction must be rolled back or committed.
///
/// Besides transactions, the client provides some further functionality:
/// - `gc`: trigger a GC process which clears stale data in the cluster.
/// - `current_timestamp`: get the current `Timestamp` from PD.
/// - `snapshot`: get a [`Snapshot`] of the database at a specified timestamp.
<<<<<<< HEAD
///    A `Snapshot` is a read-only transaction.
=======
///   A `Snapshot` is a read-only transaction.
>>>>>>> 49f5dba6
///
/// The returned results of transactional requests are [`Future`](std::future::Future)s that must be
/// awaited to execute.
pub struct Client {
    pd: Arc<PdRpcClient>,
    keyspace: Keyspace,
}

impl Clone for Client {
    fn clone(&self) -> Self {
        Self {
            pd: self.pd.clone(),
            keyspace: self.keyspace,
        }
    }
}

impl Client {
    /// Create a transactional [`Client`] and connect to the TiKV cluster.
    ///
    /// Because TiKV is managed by a [PD](https://github.com/pingcap/pd/) cluster, the endpoints for
    /// PD must be provided, not the TiKV nodes. It's important to include more than one PD endpoint
    /// (include all endpoints, if possible), this helps avoid having a single point of failure.
    ///
    /// # Examples
    ///
    /// ```rust,no_run
    /// # use tikv_client::{Config, TransactionClient};
    /// # use futures::prelude::*;
    /// # futures::executor::block_on(async {
    /// let client = TransactionClient::new(vec!["192.168.0.100"]).await.unwrap();
    /// # });
    /// ```
    pub async fn new<S: Into<String>>(pd_endpoints: Vec<S>) -> Result<Client> {
        // debug!("creating transactional client");
        Self::new_with_config(pd_endpoints, Config::default()).await
    }

    /// Create a transactional [`Client`] with a custom configuration, and connect to the TiKV cluster.
    ///
    /// Because TiKV is managed by a [PD](https://github.com/pingcap/pd/) cluster, the endpoints for
    /// PD must be provided, not the TiKV nodes. It's important to include more than one PD endpoint
    /// (include all endpoints, if possible), this helps avoid having a single point of failure.
    ///
    /// # Examples
    ///
    /// ```rust,no_run
    /// # use tikv_client::{Config, TransactionClient};
    /// # use futures::prelude::*;
    /// # use std::time::Duration;
    /// # futures::executor::block_on(async {
    /// let client = TransactionClient::new_with_config(
    ///     vec!["192.168.0.100"],
    ///     Config::default().with_timeout(Duration::from_secs(60)),
    /// )
    /// .await
    /// .unwrap();
    /// # });
    /// ```
    pub async fn new_with_config<S: Into<String>>(
        pd_endpoints: Vec<S>,
        config: Config,
    ) -> Result<Client> {
        debug!("creating new transactional client");
        let pd_endpoints: Vec<String> = pd_endpoints.into_iter().map(Into::into).collect();
        let pd = Arc::new(PdRpcClient::connect(&pd_endpoints, config.clone(), true).await?);
        let keyspace = match config.keyspace {
            Some(keyspace) => {
                let keyspace = pd.load_keyspace(&keyspace).await?;
                Keyspace::Enable {
                    keyspace_id: keyspace.id,
                }
            }
            None => Keyspace::Disable,
        };
        Ok(Client { pd, keyspace })
    }

    /// Creates a new optimistic [`Transaction`].
    ///
    /// Use the transaction to issue requests like [`get`](Transaction::get) or
    /// [`put`](Transaction::put).
    ///
    /// Write operations do not lock data in TiKV, thus the commit request may fail due to a write
    /// conflict.
    ///
    /// # Examples
    ///
    /// ```rust,no_run
    /// # use tikv_client::{Config, TransactionClient};
    /// # use futures::prelude::*;
    /// # futures::executor::block_on(async {
    /// let client = TransactionClient::new(vec!["192.168.0.100"]).await.unwrap();
    /// let mut transaction = client.begin_optimistic().await.unwrap();
    /// // ... Issue some commands.
    /// transaction.commit().await.unwrap();
    /// # });
    /// ```
    pub async fn begin_optimistic(&self) -> Result<Transaction> {
        debug!("creating new optimistic transaction");
        let timestamp = self.current_timestamp().await?;
        Ok(self.new_transaction(timestamp, TransactionOptions::new_optimistic()))
    }

    /// Creates a new pessimistic [`Transaction`].
    ///
    /// Write operations will lock the data until committed, thus commit requests should not suffer
    /// from write conflicts.
    ///
    /// # Examples
    ///
    /// ```rust,no_run
    /// # use tikv_client::{Config, TransactionClient};
    /// # use futures::prelude::*;
    /// # futures::executor::block_on(async {
    /// let client = TransactionClient::new(vec!["192.168.0.100"]).await.unwrap();
    /// let mut transaction = client.begin_pessimistic().await.unwrap();
    /// // ... Issue some commands.
    /// transaction.commit().await.unwrap();
    /// # });
    /// ```
    pub async fn begin_pessimistic(&self) -> Result<Transaction> {
        debug!("creating new pessimistic transaction");
        let timestamp = self.current_timestamp().await?;
        Ok(self.new_transaction(timestamp, TransactionOptions::new_pessimistic()))
    }

    /// Create a new customized [`Transaction`].
    ///
    /// # Examples
    ///
    /// ```rust,no_run
    /// # use tikv_client::{Config, TransactionClient, TransactionOptions};
    /// # use futures::prelude::*;
    /// # futures::executor::block_on(async {
    /// let client = TransactionClient::new(vec!["192.168.0.100"]).await.unwrap();
    /// let mut transaction = client
    ///     .begin_with_options(TransactionOptions::default().use_async_commit())
    ///     .await
    ///     .unwrap();
    /// // ... Issue some commands.
    /// transaction.commit().await.unwrap();
    /// # });
    /// ```
    pub async fn begin_with_options(&self, options: TransactionOptions) -> Result<Transaction> {
        debug!("creating new customized transaction");
        let timestamp = self.current_timestamp().await?;
        Ok(self.new_transaction(timestamp, options))
    }

    /// Create a new [`Snapshot`](Snapshot) at the given [`Timestamp`](Timestamp).
    pub fn snapshot(&self, timestamp: Timestamp, options: TransactionOptions) -> Snapshot {
        debug!("creating new snapshot");
        Snapshot::new(self.new_transaction(timestamp, options.read_only()))
    }

    /// Retrieve the current [`Timestamp`].
    ///
    /// # Examples
    ///
    /// ```rust,no_run
    /// # use tikv_client::{Config, TransactionClient};
    /// # use futures::prelude::*;
    /// # futures::executor::block_on(async {
    /// let client = TransactionClient::new(vec!["192.168.0.100"]).await.unwrap();
    /// let timestamp = client.current_timestamp().await.unwrap();
    /// # });
    /// ```
    pub async fn current_timestamp(&self) -> Result<Timestamp> {
        self.pd.clone().get_timestamp().await
    }

    /// Request garbage collection (GC) of the TiKV cluster.
    ///
    /// GC deletes MVCC records whose timestamp is lower than the given `safepoint`. We must guarantee
    ///  that all transactions started before this timestamp had committed. We can keep an active
    /// transaction list in application to decide which is the minimal start timestamp of them.
    ///
    /// For each key, the last mutation record (unless it's a deletion) before `safepoint` is retained.
    ///
    /// GC is performed by:
    /// 1. resolving all locks with timestamp <= `safepoint`
    /// 2. updating PD's known safepoint
    ///
    /// This is a simplified version of [GC in TiDB](https://docs.pingcap.com/tidb/stable/garbage-collection-overview).
    /// We skip the second step "delete ranges" which is an optimization for TiDB.
    pub async fn gc(&self, safepoint: Timestamp) -> Result<bool> {
        debug!("invoking transactional gc request");

        let options = ResolveLocksOptions {
            batch_size: SCAN_LOCK_BATCH_SIZE,
            ..Default::default()
        };
        self.cleanup_locks(.., &safepoint, options).await?;

        // update safepoint to PD
        let res: bool = self
            .pd
            .clone()
            .update_safepoint(safepoint.version())
            .await?;
        if !res {
            info!("new safepoint != user-specified safepoint");
        }
        Ok(res)
    }

    pub async fn cleanup_locks(
        &self,
        range: impl Into<BoundRange>,
        safepoint: &Timestamp,
        options: ResolveLocksOptions,
    ) -> Result<CleanupLocksResult> {
        debug!("invoking cleanup async commit locks");
        // scan all locks with ts <= safepoint
        let ctx = ResolveLocksContext::default();
        let backoff = Backoff::equal_jitter_backoff(100, 10000, 50);
        let range = range.into().encode_keyspace(self.keyspace, KeyMode::Txn);
        let req = new_scan_lock_request(range, safepoint, options.batch_size);
        let plan = crate::request::PlanBuilder::new(self.pd.clone(), self.keyspace, req)
            .cleanup_locks(ctx.clone(), options, backoff, self.keyspace)
            .retry_multi_region(DEFAULT_REGION_BACKOFF)
            .extract_error()
            .merge(crate::request::Collect)
            .plan();
        plan.execute().await
    }

    // For test.
    // Note: `batch_size` must be >= expected number of locks.
    #[cfg(feature = "integration-tests")]
    pub async fn scan_locks(
        &self,
        safepoint: &Timestamp,
        range: impl Into<BoundRange>,
        batch_size: u32,
    ) -> Result<Vec<crate::proto::kvrpcpb::LockInfo>> {
        use crate::request::TruncateKeyspace;

        let range = range.into().encode_keyspace(self.keyspace, KeyMode::Txn);
        let req = new_scan_lock_request(range, safepoint, batch_size);
        let plan = crate::request::PlanBuilder::new(self.pd.clone(), self.keyspace, req)
            .retry_multi_region(DEFAULT_REGION_BACKOFF)
            .merge(crate::request::Collect)
            .plan();
        Ok(plan.execute().await?.truncate_keyspace(self.keyspace))
    }

    /// Cleans up all keys in a range and quickly reclaim disk space.
    ///
    /// The range can span over multiple regions.
    ///
    /// Note that the request will directly delete data from RocksDB, and all MVCC will be erased.
    ///
    /// This interface is intended for special scenarios that resemble operations like "drop table" or "drop database" in TiDB.
    pub async fn unsafe_destroy_range(&self, range: impl Into<BoundRange>) -> Result<()> {
        let range = range.into().encode_keyspace(self.keyspace, KeyMode::Txn);
        let req = new_unsafe_destroy_range_request(range);
        let plan = crate::request::PlanBuilder::new(self.pd.clone(), self.keyspace, req)
            .all_stores(DEFAULT_STORE_BACKOFF)
            .merge(crate::request::Collect)
            .plan();
        plan.execute().await
    }

    fn new_transaction(&self, timestamp: Timestamp, options: TransactionOptions) -> Transaction {
        Transaction::new(timestamp, self.pd.clone(), options, self.keyspace)
    }
}<|MERGE_RESOLUTION|>--- conflicted
+++ resolved
@@ -42,11 +42,7 @@
 /// - `gc`: trigger a GC process which clears stale data in the cluster.
 /// - `current_timestamp`: get the current `Timestamp` from PD.
 /// - `snapshot`: get a [`Snapshot`] of the database at a specified timestamp.
-<<<<<<< HEAD
-///    A `Snapshot` is a read-only transaction.
-=======
 ///   A `Snapshot` is a read-only transaction.
->>>>>>> 49f5dba6
 ///
 /// The returned results of transactional requests are [`Future`](std::future::Future)s that must be
 /// awaited to execute.
