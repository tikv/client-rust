--- conflicted
+++ resolved
@@ -43,23 +43,20 @@
     _phantom: PhantomData<C>,
 }
 
-<<<<<<< HEAD
+impl<C> Clone for Client<C> {
+    fn clone(&self) -> Self {
+        Self { 
+            pd: self.pd.clone(),
+            logger: self.logger.clone(),
+             _phantom: PhantomData,
+        }
+    }
+}
+
 impl<C> Client<C>
 where
     C: TxnCodec,
 {
-=======
-impl Clone for Client {
-    fn clone(&self) -> Self {
-        Self {
-            pd: self.pd.clone(),
-            logger: self.logger.clone(),
-        }
-    }
-}
-
-impl Client {
->>>>>>> e9d0dcd2
     /// Create a transactional [`Client`] and connect to the TiKV cluster.
     ///
     /// Because TiKV is managed by a [PD](https://github.com/pingcap/pd/) cluster, the endpoints for
