// Copyright 2019 TiKV Project Authors. Licensed under Apache-2.0.

use std::{
    borrow::Borrow,
    cmp::{Eq, PartialEq},
    ops::{
        Bound, Range, RangeBounds, RangeFrom, RangeFull, RangeInclusive, RangeTo, RangeToInclusive,
    },
};

#[cfg(test)]
use proptest_derive::Arbitrary;
use tikv_client_proto::kvrpcpb;

use super::Key;

/// A struct for expressing ranges. This type is semi-opaque and is not really meant for users to
/// deal with directly. Most functions which operate on ranges will accept any types which
/// implement `Into<BoundRange>`.
///
/// In TiKV, keys are an ordered sequence of bytes. This means we can have ranges over those
/// bytes. Eg `001` is before `010`.
///
/// **Minimum key**: there is the minimum key: empty key. So a range may not be unbounded below.
/// The unbounded lower bound in a [`Range`](Range) will be converted to an empty key.
///
/// **Maximum key**: There is no limit of the maximum key. When an empty key is used as the upper bound, it means upper unbounded.
/// The unbounded upper bound in a [`Range`](Range). The range covering all keys is just `Key::EMPTY..`.
///
/// **But, you should not need to worry about all this:** Most functions which operate
/// on ranges will accept any types which implement `Into<BoundRange>`.
/// Common range types like `a..b`, `a..=b` has implemented `Into<BoundRange>`where `a` and `b`
/// `impl Into<Key>`. You can implement `Into<BoundRange>` for your own types by using `try_from`.
/// It means all of the following types in the example can be passed directly to those functions.
///
/// # Examples
/// ```rust
/// # use std::ops::{Range, RangeInclusive, RangeTo, RangeToInclusive, RangeFrom, RangeFull, Bound};
/// # use std::convert::TryInto;
/// # use tikv_client::{Key, BoundRange};
///
/// let explict_range: Range<Key> = Range { start: Key::from("Rust".to_owned()), end: Key::from("TiKV".to_owned()) };
/// let from_explict_range: BoundRange = explict_range.into();
///
/// let range: Range<String> = "Rust".to_owned().."TiKV".to_owned();
/// let from_range: BoundRange = range.into();
/// assert_eq!(from_explict_range, from_range);
///
/// let range: RangeInclusive<String> = "Rust".to_owned()..="TiKV".to_owned();
/// let from_range: BoundRange = range.into();
/// assert_eq!(
///     from_range,
///     (Bound::Included(Key::from("Rust".to_owned())), Bound::Included(Key::from("TiKV".to_owned()))),
/// );
///
/// let range_from: RangeFrom<String> = "Rust".to_owned()..;
/// let from_range_from: BoundRange = range_from.into();
/// assert_eq!(
///     from_range_from,
///     (Bound::Included(Key::from("Rust".to_owned())), Bound::Unbounded),
/// );
/// ```
#[derive(Clone, Debug, Eq, PartialEq)]
#[cfg_attr(test, derive(Arbitrary))]
pub struct BoundRange {
    from: Bound<Key>,
    to: Bound<Key>,
}

impl BoundRange {
    /// Create a new BoundRange.
    ///
    /// The caller must ensure that `from` is not `Unbounded`.
    fn new(from: Bound<Key>, to: Bound<Key>) -> BoundRange {
        BoundRange { from, to }
    }

    /// Ranges used in scanning TiKV have a particularity to them.
    ///
    /// The **start** of a scan is inclusive, unless appended with an '\0', then it is exclusive.
    ///
    /// The **end** of a scan is exclusive, unless appended with an '\0', then it is inclusive.
    ///
    /// # Examples
    /// ```rust
    /// use tikv_client::{BoundRange, Key, IntoOwnedRange};
    /// // Exclusive
    /// let range = "a".."z";
    /// assert_eq!(
    ///     BoundRange::from(range.into_owned()).into_keys(),
    ///     (Key::from("a".to_owned()), Some(Key::from("z".to_owned()))),
    /// );
    /// // Inclusive
    /// let range = "a"..="z";
    /// assert_eq!(
    ///     BoundRange::from(range.into_owned()).into_keys(),
    ///     (Key::from("a".to_owned()), Some(Key::from("z\0".to_owned()))),
    /// );
    /// // Open right
    /// let range = "a".to_owned()..;
    /// assert_eq!(
    ///     BoundRange::from(range).into_keys(),
    ///     (Key::from("a".to_owned()), None),
    /// );
    /// // Left open right exclusive
    /// let range = .."z";
    /// assert_eq!(
    ///     BoundRange::from(range.into_owned()).into_keys(),
    ///     (Key::from("".to_owned()), Some(Key::from("z".to_owned()))),
    /// );
    /// // Left open right inclusive
    /// let range = ..="z";
    /// assert_eq!(
    ///     BoundRange::from(range.into_owned()).into_keys(),
    ///     (Key::from("".to_owned()), Some(Key::from("z\0".to_owned()))),
    /// );
    /// // Full range
    /// let range = ..;
    /// assert_eq!(
    ///     BoundRange::from(range).into_keys(),
    ///     (Key::from("".to_owned()), None),
    /// );
    // ```
    pub fn into_keys(self) -> (Key, Option<Key>) {
        let start = match self.from {
            Bound::Included(v) => v,
            Bound::Excluded(mut v) => {
                v.push_zero();
                v
            }
            Bound::Unbounded => Key::EMPTY,
        };
        let end = match self.to {
            Bound::Included(mut v) => {
                v.push_zero();
                Some(v)
            }
            Bound::Excluded(v) => Some(v),
            Bound::Unbounded => None,
        };
        (start, end)
    }
}

impl RangeBounds<Key> for BoundRange {
    fn start_bound(&self) -> Bound<&Key> {
        match &self.from {
            Bound::Included(f) => Bound::Included(f),
            Bound::Excluded(f) => Bound::Excluded(f),
            Bound::Unbounded => Bound::Unbounded,
        }
    }

    fn end_bound(&self) -> Bound<&Key> {
        match &self.to {
            Bound::Included(t) => {
                if t.is_empty() {
                    Bound::Unbounded
                } else {
                    Bound::Included(t)
                }
            }
            Bound::Excluded(t) => {
                if t.is_empty() {
                    Bound::Unbounded
                } else {
                    Bound::Excluded(t)
                }
            }
            Bound::Unbounded => Bound::Unbounded,
        }
    }
}

// FIXME `==` should not `clone`
impl<T: Into<Key> + Clone> PartialEq<(Bound<T>, Bound<T>)> for BoundRange {
    fn eq(&self, other: &(Bound<T>, Bound<T>)) -> bool {
        self.from == convert_to_bound_key(other.0.clone())
            && self.to == convert_to_bound_key(other.1.clone())
    }
}

impl<T: Into<Key>> From<Range<T>> for BoundRange {
    fn from(other: Range<T>) -> BoundRange {
        BoundRange::new(
            Bound::Included(other.start.into()),
            Bound::Excluded(other.end.into()),
        )
    }
}

impl<T: Into<Key>> From<RangeFrom<T>> for BoundRange {
    fn from(other: RangeFrom<T>) -> BoundRange {
        BoundRange::new(Bound::Included(other.start.into()), Bound::Unbounded)
    }
}

impl<T: Into<Key>> From<RangeTo<T>> for BoundRange {
    fn from(other: RangeTo<T>) -> BoundRange {
        BoundRange::new(Bound::Unbounded, Bound::Excluded(other.end.into()))
    }
}

impl<T: Into<Key>> From<RangeInclusive<T>> for BoundRange {
    fn from(other: RangeInclusive<T>) -> BoundRange {
        let (start, end) = other.into_inner();
        BoundRange::new(Bound::Included(start.into()), Bound::Included(end.into()))
    }
}

impl<T: Into<Key>> From<RangeToInclusive<T>> for BoundRange {
    fn from(other: RangeToInclusive<T>) -> BoundRange {
        BoundRange::new(Bound::Unbounded, Bound::Included(other.end.into()))
    }
}

impl From<RangeFull> for BoundRange {
    fn from(_other: RangeFull) -> BoundRange {
        BoundRange::new(Bound::Unbounded, Bound::Unbounded)
    }
}

impl<T: Into<Key>> From<(T, Option<T>)> for BoundRange {
    fn from(other: (T, Option<T>)) -> BoundRange {
        let to = match other.1 {
            None => Bound::Unbounded,
            Some(to) => to.into().into_upper_bound(),
        };

        BoundRange::new(other.0.into().into_lower_bound(), to)
    }
}

impl<T: Into<Key>> From<(T, T)> for BoundRange {
    fn from(other: (T, T)) -> BoundRange {
        BoundRange::new(
            other.0.into().into_lower_bound(),
            other.1.into().into_upper_bound(),
        )
    }
}

impl<T: Into<Key> + Eq> From<(Bound<T>, Bound<T>)> for BoundRange {
    fn from(bounds: (Bound<T>, Bound<T>)) -> BoundRange {
        BoundRange::new(
            convert_to_bound_key(bounds.0),
            convert_to_bound_key(bounds.1),
        )
    }
}

impl From<BoundRange> for kvrpcpb::KeyRange {
    fn from(bound_range: BoundRange) -> Self {
        let (start, end) = bound_range.into_keys();
        let mut range = kvrpcpb::KeyRange::default();
        range.set_start_key(start.into());
        range.set_end_key(end.unwrap_or_default().into());
        range
    }
}

impl From<kvrpcpb::KeyRange> for BoundRange {
    fn from(range: kvrpcpb::KeyRange) -> Self {
        let start_key = Key::from(range.start_key);
        let end_key = Key::from(range.end_key);
        BoundRange::new(start_key.into_lower_bound(), end_key.into_upper_bound())
    }
}

/// A convenience trait for converting ranges of borrowed types into a `BoundRange`.
///
/// # Examples
/// ```rust
/// # use tikv_client::{IntoOwnedRange, BoundRange};
/// # use std::ops::*;
/// let r1: Range<&str> = "s".."e";
/// let r1: BoundRange = r1.into_owned();
///
/// let r2: RangeFrom<&str> = "start"..;
/// let r2: BoundRange = r2.into_owned();
///
/// let r3: RangeInclusive<&str> = "s"..="e";
/// let r3: BoundRange = r3.into_owned();
///
/// let r4: RangeTo<&str> = .."z";
/// let r4: BoundRange = r4.into_owned();
///
/// let k1: Vec<u8> = "start".to_owned().into_bytes();
/// let k2: Vec<u8> = "end".to_owned().into_bytes();
/// let r4: BoundRange = (&k1, &k2).into_owned();
/// let r5: BoundRange = (&k1, None).into_owned();
/// let r6: BoundRange = (&k1, Some(&k2)).into_owned();
/// ```
pub trait IntoOwnedRange {
    /// Transform a borrowed range of some form into an owned `BoundRange`.
    fn into_owned(self) -> BoundRange;
}

<<<<<<< HEAD
impl<T: Into<Key> + Borrow<U>, U: ToOwned<Owned = T> + ?Sized> ToOwnedRange for Range<&U> {
    fn to_owned(self) -> BoundRange {
=======
#[test]
fn test_to_owned() {}

impl<T: Into<Key> + Borrow<U>, U: ToOwned<Owned = T> + ?Sized> IntoOwnedRange for Range<&U> {
    fn into_owned(self) -> BoundRange {
>>>>>>> 75fa6aec
        From::from(Range {
            start: self.start.to_owned(),
            end: self.end.to_owned(),
        })
    }
}

impl<T: Into<Key> + Borrow<U>, U: ToOwned<Owned = T> + ?Sized> IntoOwnedRange for RangeFrom<&U> {
    fn into_owned(self) -> BoundRange {
        From::from(RangeFrom {
            start: self.start.to_owned(),
        })
    }
}

impl<T: Into<Key> + Borrow<U>, U: ToOwned<Owned = T> + ?Sized> IntoOwnedRange for RangeTo<&U> {
    fn into_owned(self) -> BoundRange {
        From::from(RangeTo {
            end: self.end.to_owned(),
        })
    }
}

impl<T: Into<Key> + Borrow<U>, U: ToOwned<Owned = T> + ?Sized> IntoOwnedRange
    for RangeInclusive<&U>
{
    fn into_owned(self) -> BoundRange {
        let (from, to) = self.into_inner();
        From::from(RangeInclusive::new(from.to_owned(), to.to_owned()))
    }
}

impl<T: Into<Key> + Borrow<U>, U: ToOwned<Owned = T> + ?Sized> IntoOwnedRange
    for RangeToInclusive<&U>
{
    fn into_owned(self) -> BoundRange {
        From::from(RangeToInclusive {
            end: self.end.to_owned(),
        })
    }
}

impl IntoOwnedRange for RangeFull {
    fn into_owned(self) -> BoundRange {
        From::from(self)
    }
}

impl<T: Into<Key> + Borrow<U>, U: ToOwned<Owned = T> + ?Sized> IntoOwnedRange for (&U, Option<&U>) {
    fn into_owned(self) -> BoundRange {
        From::from((self.0.to_owned(), self.1.map(|u| u.to_owned())))
    }
}

impl<T: Into<Key> + Borrow<U>, U: ToOwned<Owned = T> + ?Sized> IntoOwnedRange for (&U, &U) {
    fn into_owned(self) -> BoundRange {
        From::from((self.0.to_owned(), self.1.to_owned()))
    }
}

fn convert_to_bound_key<K: Into<Key>>(b: Bound<K>) -> Bound<Key> {
    match b {
        Bound::Included(k) => Bound::Included(k.into()),
        Bound::Excluded(k) => Bound::Excluded(k.into()),
        Bound::Unbounded => Bound::Unbounded,
    }
}<|MERGE_RESOLUTION|>--- conflicted
+++ resolved
@@ -296,16 +296,8 @@
     fn into_owned(self) -> BoundRange;
 }
 
-<<<<<<< HEAD
-impl<T: Into<Key> + Borrow<U>, U: ToOwned<Owned = T> + ?Sized> ToOwnedRange for Range<&U> {
-    fn to_owned(self) -> BoundRange {
-=======
-#[test]
-fn test_to_owned() {}
-
 impl<T: Into<Key> + Borrow<U>, U: ToOwned<Owned = T> + ?Sized> IntoOwnedRange for Range<&U> {
     fn into_owned(self) -> BoundRange {
->>>>>>> 75fa6aec
         From::from(Range {
             start: self.start.to_owned(),
             end: self.end.to_owned(),
