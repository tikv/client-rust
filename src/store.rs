--- conflicted
+++ resolved
@@ -27,16 +27,6 @@
 impl KvConnectStore for TikvConnect {}
 
 /// Maps keys to a stream of stores. `key_data` must be sorted in increasing order
-<<<<<<< HEAD
-pub fn store_stream_for_keys<K, K2, PdC>(
-    key_data: impl Iterator<Item = K> + Send + Sync + 'static,
-    pd_client: Arc<PdC>,
-) -> BoxStream<'static, Result<(Vec<K2>, Store)>>
-where
-    PdC: PdClient,
-    K: AsRef<Key> + Into<K2> + Send + Sync + 'static,
-    K2: Send + Sync + 'static,
-=======
 pub fn store_stream_for_keys<K, KOut, PdC>(
     key_data: impl Iterator<Item = K> + Send + Sync + 'static,
     pd_client: Arc<PdC>,
@@ -45,7 +35,6 @@
     PdC: PdClient,
     K: AsRef<Key> + Into<KOut> + Send + Sync + 'static,
     KOut: Send + Sync + 'static,
->>>>>>> 8cb8dd66
 {
     pd_client
         .clone()
