// Copyright 2019 TiKV Project Authors. Licensed under Apache-2.0.

use crate::{pd::PdClient, region::RegionWithLeader, BoundRange, Key, Result};
use derive_new::new;
use futures::{prelude::*, stream::BoxStream};
use std::{
    cmp::{max, min},
    sync::Arc,
};
use tikv_client_proto::kvrpcpb;
use tikv_client_store::{KvClient, KvConnect, TikvConnect};

#[derive(new, Clone)]
pub struct RegionStore {
    pub region_with_leader: RegionWithLeader,
    pub client: Arc<dyn KvClient + Send + Sync>,
}

pub trait KvConnectStore: KvConnect {
<<<<<<< HEAD
    fn connect_to_store(&self, region: RegionWithLeader, address: String) -> Result<RegionStore> {
        info!("connect to tikv endpoint: {:?}", &address);
=======
    fn connect_to_store(&self, region: Region, address: String) -> Result<Store> {
        log::info!("connect to tikv endpoint: {:?}", &address);
>>>>>>> 4404c7e1
        let client = self.connect(address.as_str())?;
        Ok(RegionStore::new(region, Arc::new(client)))
    }
}

impl KvConnectStore for TikvConnect {}

/// Maps keys to a stream of stores. `key_data` must be sorted in increasing order
pub fn store_stream_for_keys<K, KOut, PdC>(
    key_data: impl Iterator<Item = K> + Send + Sync + 'static,
    pd_client: Arc<PdC>,
) -> BoxStream<'static, Result<(Vec<KOut>, RegionStore)>>
where
    PdC: PdClient,
    K: AsRef<Key> + Into<KOut> + Send + Sync + 'static,
    KOut: Send + Sync + 'static,
{
    pd_client
        .clone()
        .group_keys_by_region(key_data)
        .and_then(move |(region_id, key)| {
            pd_client
                .clone()
                .store_for_id(region_id)
                .map_ok(move |store| (key, store))
        })
        .boxed()
}

#[allow(clippy::type_complexity)]
pub fn store_stream_for_range<PdC: PdClient>(
    range: (Vec<u8>, Vec<u8>),
    pd_client: Arc<PdC>,
) -> BoxStream<'static, Result<((Vec<u8>, Vec<u8>), RegionStore)>> {
    let bnd_range = BoundRange::from(range.clone());
    pd_client
        .stores_for_range(bnd_range)
        .map_ok(move |store| {
            let region_range = store.region_with_leader.range();
            let result_range = range_intersection(
                region_range,
                (range.0.clone().into(), range.1.clone().into()),
            );
            ((result_range.0.into(), result_range.1.into()), store)
        })
        .boxed()
}

pub fn store_stream_for_range_by_start_key<PdC: PdClient>(
    start_key: Key,
    pd_client: Arc<PdC>,
) -> BoxStream<'static, Result<(Vec<u8>, RegionStore)>> {
    let bnd_range = BoundRange::range_from(start_key.clone());
    pd_client
        .stores_for_range(bnd_range)
        .map_ok(move |store| {
            let region_range = store.region_with_leader.range();
            (
                range_intersection(region_range, (start_key.clone(), vec![].into()))
                    .0
                    .into(),
                store,
            )
        })
        .boxed()
}

/// The range used for request should be the intersection of `region_range` and `range`.
fn range_intersection(region_range: (Key, Key), range: (Key, Key)) -> (Key, Key) {
    let (lower, upper) = region_range;
    let up = if upper.is_empty() {
        range.1
    } else if range.1.is_empty() {
        upper
    } else {
        min(upper, range.1)
    };
    (max(lower, range.0), up)
}

pub fn store_stream_for_ranges<PdC: PdClient>(
    ranges: Vec<kvrpcpb::KeyRange>,
    pd_client: Arc<PdC>,
) -> BoxStream<'static, Result<(Vec<kvrpcpb::KeyRange>, RegionStore)>> {
    pd_client
        .clone()
        .group_ranges_by_region(ranges)
        .and_then(move |(region_id, range)| {
            pd_client
                .clone()
                .store_for_id(region_id)
                .map_ok(move |store| (range, store))
        })
        .boxed()
}<|MERGE_RESOLUTION|>--- conflicted
+++ resolved
@@ -17,13 +17,8 @@
 }
 
 pub trait KvConnectStore: KvConnect {
-<<<<<<< HEAD
     fn connect_to_store(&self, region: RegionWithLeader, address: String) -> Result<RegionStore> {
-        info!("connect to tikv endpoint: {:?}", &address);
-=======
-    fn connect_to_store(&self, region: Region, address: String) -> Result<Store> {
         log::info!("connect to tikv endpoint: {:?}", &address);
->>>>>>> 4404c7e1
         let client = self.connect(address.as_str())?;
         Ok(RegionStore::new(region, Arc::new(client)))
     }
