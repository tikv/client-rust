--- conflicted
+++ resolved
@@ -20,12 +20,8 @@
 [dependencies]
 async-trait = "0.1"
 derive-new = "0.5"
-<<<<<<< HEAD
 fail = "0.4"
-futures = { version = "0.3.5", features = ["async-await", "thread-pool"] }
-=======
 futures = { version = "0.3", features = ["async-await", "thread-pool"] }
->>>>>>> 6000f668
 futures-timer = "3.0"
 grpcio = { version = "0.8", features = [ "secure", "prost-codec", "use-bindgen" ], default-features = false }
 lazy_static = "1"
