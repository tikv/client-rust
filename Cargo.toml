[package]
name = "tikv-client"
version = "0.0.0"
keywords = ["TiKV", "KV", "distributed-systems"]
license = "Apache-2.0"
authors = ["The TiKV Project Authors"]
repository = "https://github.com/tikv/client-rust"
description = "The rust language implementation of TiKV client."
edition = "2018"

[lib]
name = "tikv_client"

[dependencies]
futures = "0.1"
serde = "1.0"
serde_derive = "1.0"
quick-error = "1.2"
grpcio = { version = "0.4", features = [ "secure" ] }
protobuf = "~2.0"
tokio-core = "0.1"
tokio-timer = "0.2"
fxhash = "0.2"
lazy_static = "0.2.1"
log = "0.3.9"

[dependencies.kvproto]
git = "https://github.com/pingcap/kvproto.git"

[dependencies.prometheus]
version = "0.4.2"
default-features = false
features = ["push", "process"]

[dev-dependencies]
<<<<<<< HEAD
tempdir = "0.3"
clap = "2.32"
=======
tempdir = "0.3"
>>>>>>> 573871c2
<|MERGE_RESOLUTION|>--- conflicted
+++ resolved
@@ -33,9 +33,5 @@
 features = ["push", "process"]
 
 [dev-dependencies]
-<<<<<<< HEAD
 tempdir = "0.3"
-clap = "2.32"
-=======
-tempdir = "0.3"
->>>>>>> 573871c2
+clap = "2.32"