--- conflicted
+++ resolved
@@ -15,12 +15,10 @@
 
 use crate::common::parse_args;
 use futures::future::Future;
-<<<<<<< HEAD
 use tikv_client::{raw::Client, Config, Key, KvPair, Result, Value};
 
 const KEY: &str = "TiKV";
 const VALUE: &str = "Rust";
-const CUSTOM_CF: &str = "default";
 
 fn main() -> Result<()> {
     // You can try running this example by passing your pd endpoints
@@ -64,75 +62,16 @@
     assert_eq!(value.as_ref(), VALUE.as_bytes());
     println!("Get key \"{:?}\" returned value \"{:?}\".", value, KEY);
 
-=======
-use std::path::PathBuf;
-use tikv_client::{raw::Client, Config, Key, KvPair, Result, Value};
-
-const KEY: &str = "TiKV";
-const VALUE: &str = "Rust";
-
-fn main() -> Result<()> {
-    // Create a configuration to use for the example.
-    // Optionally encrypt the traffic.
-    let config = Config::new(vec![
-        "192.168.0.100:3379", // Avoid a single point of failure,
-        "192.168.0.101:3379", // use more than one PD endpoint.
-        "192.168.0.102:3379",
-    ])
-    .with_security(
-        PathBuf::from("/path/to/ca.pem"),
-        PathBuf::from("/path/to/client.pem"),
-        PathBuf::from("/path/to/client-key.pem"),
-    );
-
-    // When we first create a client we recieve a `Connect` structure which must be resolved before
-    // the client is actually connected and usable.
-    let unconnnected_client = Client::new(&config);
-    let client = unconnnected_client.wait()?;
-
-    // Requests are created from the connected client. These calls return structures which
-    // implement `Future`. This means the `Future` must be resolved before the action ever takes
-    // place.
-    //
-    // Here we set the key `TiKV` to have the value `Rust` associated with it.
-    let put_request = client.put(KEY, VALUE);
-    put_request.wait()?; // Returns a `tikv_client::Error` on failure.
-    println!("Put key \"{}\", value \"{}\".", KEY, VALUE);
-
-    //
-    // Unlike a standard Rust HashMap all calls take owned values. This is because under the hood
-    // protobufs must take ownership of the data. If we only took a borrow we'd need to internally
-    // clone it. This is against Rust API guidelines, so you must manage this yourself.
-    //
-    // Above, you saw we can use a `&'static str`, this is primarily for making examples short.
-    // This type is practical to use for real things, and usage forces an internal copy.
-    //
-    // It is best to pass a `Vec<u8>` in terms of explictness and speed. `String`s and a few other
-    // types are supported  as well, but it all ends up as `Vec<u8>` in the end.
-    let key: String = String::from(KEY);
-    let value: Value = client.get(key.clone()).wait()?;
-    assert_eq!(value.as_ref(), VALUE.as_bytes());
-    println!("Get key \"{:?}\" returned value \"{:?}\".", value, KEY);
-
->>>>>>> 573871c2
     // You can also set the `ColumnFamily` used by the request.
     // This is *advanced usage* and should have some special considerations.
     client
         .delete(key.clone())
-<<<<<<< HEAD
-        .cf(CUSTOM_CF)
-=======
->>>>>>> 573871c2
         .wait()
         .expect("Could not delete value");
     println!("Key: {:?} deleted", key);
 
     client
         .get(key)
-<<<<<<< HEAD
-        .cf(CUSTOM_CF)
-=======
->>>>>>> 573871c2
         .wait()
         .expect_err("Get returned value for not existing key");
 
@@ -143,20 +82,11 @@
         .batch_put(pairs.clone())
         .wait()
         .expect("Could not put pairs");
-<<<<<<< HEAD
 
     let keys = vec![Key::from(b"k1".to_vec()), Key::from(b"k2".to_vec())];
 
     let values = client
         .batch_get(keys.clone())
-        .cf(CUSTOM_CF)
-=======
-
-    let keys = vec![Key::from(b"k1".to_vec()), Key::from(b"k2".to_vec())];
-
-    let values = client
-        .batch_get(keys.clone())
->>>>>>> 573871c2
         .wait()
         .expect("Could not get values");
     println!("Found values: {:?} for keys: {:?}", values, keys);
@@ -165,25 +95,10 @@
     let end: Key = b"k2".to_vec().into();
     client
         .scan(start.clone()..end.clone(), 10)
-<<<<<<< HEAD
-        .cf(CUSTOM_CF)
-=======
->>>>>>> 573871c2
         .key_only()
         .wait()
         .expect("Could not scan");
 
-<<<<<<< HEAD
-    let ranges = vec![start.clone()..end.clone(), start.clone()..end.clone()];
-    client
-        .batch_scan(ranges, 10)
-        .cf(CUSTOM_CF)
-        .key_only()
-        .wait()
-        .expect("Could not batch scan");
-
-=======
->>>>>>> 573871c2
     // Cleanly exit.
     Ok(())
 }