#![cfg(feature = "integration-tests")]

use failure::Fallible;
use futures::prelude::*;
use rand::{seq::IteratorRandom, thread_rng, Rng};
use serial_test::serial;
use std::{
    collections::{HashMap, HashSet},
    convert::TryInto,
    env, iter,
};
use tikv_client::{
    ColumnFamily, Config, Key, KvPair, RawClient, Result, Transaction, TransactionClient, Value,
};

// Parameters used in test
const NUM_PEOPLE: u32 = 100;
const NUM_TRNASFER: u32 = 100;

/// Delete all entris in TiKV to leave a clean space for following tests.
async fn clear_tikv() -> Fallible<()> {
    let cfs = vec![
        ColumnFamily::Default,
        ColumnFamily::Lock,
        ColumnFamily::Write,
    ];
    for cf in cfs {
        let config = Config::new(pd_addrs());
        let raw_client = RawClient::new(config)
            .await?
            .with_key_only(true)
            .with_cf(cf);
        raw_client.delete_range(vec![]..).await?;
    }
    Fallible::Ok(())
}

#[tokio::test]
async fn get_timestamp() -> Fallible<()> {
    const COUNT: usize = 1 << 8; // use a small number to make test fast
    let config = Config::new(pd_addrs());
    let client = TransactionClient::new(config).await?;

    let mut versions = future::join_all((0..COUNT).map(|_| client.current_timestamp()))
        .await
        .into_iter()
        .map(|res| res.map(|ts| (ts.physical << 18) + ts.logical))
        .collect::<Result<Vec<_>>>()?;

    // Each version should be unique
    versions.sort_unstable();
    versions.dedup();
    assert_eq!(versions.len(), COUNT);
    Ok(())
}

// Tests transactional get, put, delete, batch_get
#[tokio::test]
#[serial]
async fn crud() -> Fallible<()> {
    clear_tikv().await?;
    let config = Config::new(pd_addrs());

    let client = TransactionClient::new(config).await?;
    let mut txn = client.begin().await?;

    // Get non-existent keys
    assert!(txn.get("foo".to_owned()).await?.is_none());

    // batch_get do not return non-existent entries
    assert_eq!(
        txn.batch_get(vec!["foo".to_owned(), "bar".to_owned()])
            .await?
            .count(),
        0
    );

    txn.put("foo".to_owned(), "bar".to_owned()).await?;
    txn.put("bar".to_owned(), "foo".to_owned()).await?;
    // Read buffered values
    assert_eq!(
        txn.get("foo".to_owned()).await?,
        Some("bar".to_owned().into())
    );
    let batch_get_res: HashMap<Key, Value> = txn
        .batch_get(vec!["foo".to_owned(), "bar".to_owned()])
        .await?
        .map(|pair| (pair.0, pair.1))
        .collect();
    assert_eq!(
        batch_get_res.get(&Key::from("foo".to_owned())),
        Some(Value::from("bar".to_owned())).as_ref()
    );
    assert_eq!(
        batch_get_res.get(&Key::from("bar".to_owned())),
        Some(Value::from("foo".to_owned())).as_ref()
    );
    txn.commit().await?;

    // Read from TiKV then update and delete
    let mut txn = client.begin().await?;
    assert_eq!(
        txn.get("foo".to_owned()).await?,
        Some("bar".to_owned().into())
    );
    let batch_get_res: HashMap<Key, Value> = txn
        .batch_get(vec!["foo".to_owned(), "bar".to_owned()])
        .await?
        .map(|pair| (pair.0, pair.1))
        .collect();
    assert_eq!(
        batch_get_res.get(&Key::from("foo".to_owned())),
        Some(Value::from("bar".to_owned())).as_ref()
    );
    assert_eq!(
        batch_get_res.get(&Key::from("bar".to_owned())),
        Some(Value::from("foo".to_owned())).as_ref()
    );
    txn.put("foo".to_owned(), "foo".to_owned()).await?;
    txn.delete("bar".to_owned()).await?;
    txn.commit().await?;

    // Read again from TiKV
    let txn = client.begin().await?;
    let batch_get_res: HashMap<Key, Value> = txn
        .batch_get(vec!["foo".to_owned(), "bar".to_owned()])
        .await?
        .map(|pair| (pair.0, pair.1))
        .collect();
    assert_eq!(
        batch_get_res.get(&Key::from("foo".to_owned())),
        Some(Value::from("foo".to_owned())).as_ref()
    );
    assert_eq!(batch_get_res.get(&Key::from("bar".to_owned())), None);
    Fallible::Ok(())
}

/// bank transfer mainly tests raw put and get
#[tokio::test]
#[serial]
async fn raw_bank_transfer() -> Fallible<()> {
    clear_tikv().await?;
    let config = Config::new(pd_addrs());
    let client = RawClient::new(config).await?;
    let mut rng = thread_rng();

    let people = gen_u32_keys(NUM_PEOPLE, &mut rng);
    let mut sum: u32 = 0;
    for person in &people {
        let init = rng.gen::<u8>() as u32;
        sum += init as u32;
        client
            .put(person.clone(), init.to_be_bytes().to_vec())
            .await?;
    }

    // transfer
    for _ in 0..NUM_TRNASFER {
        let chosen_people = people.iter().choose_multiple(&mut rng, 2);
        let alice = chosen_people[0];
        let mut alice_balance = get_u32(&client, alice.clone()).await?;
        let bob = chosen_people[1];
        let mut bob_balance = get_u32(&client, bob.clone()).await?;
        if alice_balance == 0 {
            continue;
        }
        let transfer = rng.gen_range(0, alice_balance);
        alice_balance -= transfer;
        bob_balance += transfer;
        client
            .put(alice.clone(), alice_balance.to_be_bytes().to_vec())
            .await?;
        client
            .put(bob.clone(), bob_balance.to_be_bytes().to_vec())
            .await?;
    }

    // check
    let mut new_sum = 0;
    for person in &people {
        new_sum += get_u32(&client, person.clone()).await?;
    }
    assert_eq!(sum, new_sum);
    Fallible::Ok(())
}

/// Tests transactional API when there are multiple regions.
/// Write large volumes of data to enforce region splitting.
/// In order to test `scan`, data is uniformly inserted.
#[tokio::test]
#[serial]
async fn txn_write_million() -> Fallible<()> {
    const NUM_BITS_TXN: u32 = 7;
    const NUM_BITS_KEY_PER_TXN: u32 = 3;
    let interval = 2u32.pow(32 - NUM_BITS_TXN - NUM_BITS_KEY_PER_TXN);

    clear_tikv().await?;
    let config = Config::new(pd_addrs());
    let client = TransactionClient::new(config).await?;

    for i in 0..2u32.pow(NUM_BITS_TXN) {
        let mut cur = i * 2u32.pow(32 - NUM_BITS_TXN);
        let keys = iter::repeat_with(|| {
            let v = cur;
            cur = cur.overflowing_add(interval).0;
            v
        })
        .map(|u| u.to_be_bytes().to_vec())
        .take(2usize.pow(NUM_BITS_KEY_PER_TXN))
        .collect::<Vec<_>>(); // each txn puts 2 ^ 12 keys. 12 = 25 - 13
        let mut txn = client.begin().await?;
        for (k, v) in keys.iter().zip(iter::repeat(1u32.to_be_bytes().to_vec())) {
            txn.put(k.clone(), v).await?;
        }
        txn.commit().await?;

        let mut txn = client.begin().await?;
        let res = txn.batch_get(keys).await?;
        assert_eq!(res.count(), 2usize.pow(NUM_BITS_KEY_PER_TXN));
        txn.commit().await?;
    }

    // test scan
    let limit = 2u32.pow(NUM_BITS_KEY_PER_TXN + NUM_BITS_TXN + 2); // large enough
    let txn = client.begin().await?;
    let res = txn.scan(vec![].., limit).await?;
    assert_eq!(res.count(), 2usize.pow(NUM_BITS_KEY_PER_TXN + NUM_BITS_TXN));

    // scan by small range and combine them
    let mut rng = thread_rng();
    let mut keys = gen_u32_keys(10, &mut rng)
        .iter()
        .cloned()
        .collect::<Vec<_>>();
    keys.sort();

    let mut sum = 0;

    // empty key to key[0]
    let txn = client.begin().await?;
    let res = txn.scan(vec![]..keys[0].clone(), limit).await?;
    sum += res.count();

    // key[i] .. key[i+1]
    for i in 0..keys.len() - 1 {
        let res = txn
            .scan(keys[i].clone()..keys[i + 1].clone(), limit)
            .await?;
        sum += res.count();
    }

    // keys[last] to unbounded
    let res = txn.scan(keys[keys.len() - 1].clone().., limit).await?;
    sum += res.count();

    assert_eq!(sum, 2usize.pow(NUM_BITS_KEY_PER_TXN + NUM_BITS_TXN));

    Fallible::Ok(())
}

#[tokio::test]
#[serial]
async fn txn_bank_transfer() -> Fallible<()> {
    clear_tikv().await?;
    let config = Config::new(pd_addrs());
    let client = TransactionClient::new(config).await?;
    let mut rng = thread_rng();

    let people = gen_u32_keys(NUM_PEOPLE, &mut rng);
    let mut txn = client.begin().await?;
    let mut sum: u32 = 0;
    for person in &people {
        let init = rng.gen::<u8>() as u32;
        sum += init as u32;
        txn.put(person.clone(), init.to_be_bytes().to_vec()).await?;
    }
    txn.commit().await?;

    // transfer
    for _ in 0..NUM_TRNASFER {
        let mut txn = client.begin().await?;
        let chosen_people = people.iter().choose_multiple(&mut rng, 2);
        let alice = chosen_people[0];
        let mut alice_balance = get_txn_u32(&txn, alice.clone()).await?;
        let bob = chosen_people[1];
        let mut bob_balance = get_txn_u32(&txn, bob.clone()).await?;
        if alice_balance == 0 {
            continue;
        }
        let transfer = rng.gen_range(0, alice_balance);
        alice_balance -= transfer;
        bob_balance += transfer;
        txn.put(alice.clone(), alice_balance.to_be_bytes().to_vec())
            .await?;
        txn.put(bob.clone(), bob_balance.to_be_bytes().to_vec())
            .await?;
        txn.commit().await?;
    }

    // check
    let mut new_sum = 0;
    let mut txn = client.begin().await?;
    for person in people.iter() {
        new_sum += get_txn_u32(&txn, person.clone()).await?;
    }
    assert_eq!(sum, new_sum);
    txn.commit().await?;
    Fallible::Ok(())
}

#[tokio::test]
#[serial]
async fn raw_req() -> Fallible<()> {
    clear_tikv().await?;
    let config = Config::new(pd_addrs());
    let client = RawClient::new(config).await?;

    // empty; get non-existent key
    let res = client.get("k1".to_owned()).await;
    assert_eq!(res?, None);

    // empty; put then batch_get
    client.put("k1".to_owned(), "v1".to_owned()).await?;
    client.put("k2".to_owned(), "v2".to_owned()).await?;

    let res = client
        .batch_get(vec!["k1".to_owned(), "k2".to_owned(), "k3".to_owned()])
        .await?;
    assert_eq!(res.len(), 2);
    assert_eq!(res[0].1, "v1".as_bytes());
    assert_eq!(res[1].1, "v2".as_bytes());

    // k1,k2; batch_put then batch_get
    let _ = client
        .batch_put(vec![
            ("k3".to_owned(), "v3".to_owned()),
            ("k4".to_owned(), "v4".to_owned()),
        ])
        .await?;

    let res = client
        .batch_get(vec!["k4".to_owned(), "k3".to_owned()])
        .await?;
    assert_eq!(res[0], KvPair::new("k3".to_owned(), "v3"));
    assert_eq!(res[1], KvPair::new("k4".to_owned(), "v4"));

    // k1,k2,k3,k4; delete then get
    let res = client.delete("k3".to_owned()).await;
    assert!(res.is_ok());

    let res = client.get("k3".to_owned()).await?;
    assert_eq!(res, None);

    // k1,k2,k4; batch_delete then batch_get
    let res = client
        .batch_delete(vec![
            "k1".to_owned(),
            "k2".to_owned(),
            "k3".to_owned(),
            "k4".to_owned(),
        ])
        .await;
    assert!(res.is_ok());

    let res = client
        .batch_get(vec![
            "k1".to_owned(),
            "k2".to_owned(),
            "k3".to_owned(),
            "k4".to_owned(),
        ])
        .await?;
    assert_eq!(res.len(), 0);

    // empty; batch_put then scan
    let _ = client
        .batch_put(vec![
            ("k3".to_owned(), "v3".to_owned()),
            ("k5".to_owned(), "v5".to_owned()),
            ("k1".to_owned(), "v1".to_owned()),
            ("k2".to_owned(), "v2".to_owned()),
            ("k4".to_owned(), "v4".to_owned()),
        ])
        .await?;

    let res = client.scan("k2".to_owned()..="k5".to_owned(), 5).await?;
    assert_eq!(res.len(), 4);
    assert_eq!(res[0].1, "v2".as_bytes());
    assert_eq!(res[1].1, "v3".as_bytes());
    assert_eq!(res[2].1, "v4".as_bytes());
    assert_eq!(res[3].1, "v5".as_bytes());

    let res = client.scan("k2".to_owned().."k5".to_owned(), 2).await?;
    assert_eq!(res.len(), 2);
    assert_eq!(res[0].1, "v2".as_bytes());
    assert_eq!(res[1].1, "v3".as_bytes());

    let res = client.scan("k1".to_owned().., 20).await?;
    assert_eq!(res.len(), 5);
    assert_eq!(res[0].1, "v1".as_bytes());
    assert_eq!(res[1].1, "v2".as_bytes());
    assert_eq!(res[2].1, "v3".as_bytes());
    assert_eq!(res[3].1, "v4".as_bytes());
    assert_eq!(res[4].1, "v5".as_bytes());

    let res = client
        .batch_scan(
            vec![
                "".to_owned().."k1".to_owned(),
                "k1".to_owned().."k2".to_owned(),
                "k2".to_owned().."k3".to_owned(),
                "k3".to_owned().."k4".to_owned(),
                "k4".to_owned().."k5".to_owned(),
            ],
            2,
        )
        .await?;
    assert_eq!(res.len(), 4);

    let res = client
        .batch_scan(
            vec![
                "".to_owned()..="k3".to_owned(),
                "k2".to_owned()..="k5".to_owned(),
            ],
            4,
        )
        .await?;
    assert_eq!(res.len(), 7);
    assert_eq!(res[0].1, "v1".as_bytes());
    assert_eq!(res[1].1, "v2".as_bytes());
    assert_eq!(res[2].1, "v3".as_bytes());
    assert_eq!(res[3].1, "v2".as_bytes());
    assert_eq!(res[4].1, "v3".as_bytes());
    assert_eq!(res[5].1, "v4".as_bytes());
    assert_eq!(res[6].1, "v5".as_bytes());

    Fallible::Ok(())
}

<<<<<<< HEAD
/// Only checks if we successfully update safepoint to PD.
#[tokio::test]
#[serial]
async fn test_update_safepoint() -> Fallible<()> {
    clear_tikv().await?;
    let config = Config::new(pd_addrs());
    let client = TransactionClient::new(config).await?;
    let res = client.gc(client.current_timestamp().await?).await?;
    assert!(res);
=======
/// Tests raw API when there are multiple regions.
/// Write large volumes of data to enforce region splitting.
/// In order to test `scan`, data is uniformly inserted.
///
/// Ignoring this because we don't want to mess up transactional tests.
#[tokio::test]
#[serial]
#[ignore]
async fn raw_write_million() -> Fallible<()> {
    const NUM_BITS_TXN: u32 = 9;
    const NUM_BITS_KEY_PER_TXN: u32 = 10;
    let interval = 2u32.pow(32 - NUM_BITS_TXN - NUM_BITS_KEY_PER_TXN);

    clear_tikv().await?;
    let config = Config::new(pd_addrs());
    let client = RawClient::new(config).await?;

    for i in 0..2u32.pow(NUM_BITS_TXN) {
        let mut cur = i * 2u32.pow(32 - NUM_BITS_TXN);
        let keys = iter::repeat_with(|| {
            let v = cur;
            cur = cur.overflowing_add(interval).0;
            v
        })
        .map(|u| u.to_be_bytes().to_vec())
        .take(2usize.pow(NUM_BITS_KEY_PER_TXN))
        .collect::<Vec<_>>(); // each txn puts 2 ^ 12 keys. 12 = 25 - 13
        client
            .batch_put(
                keys.iter()
                    .cloned()
                    .zip(iter::repeat(1u32.to_be_bytes().to_vec())),
            )
            .await?;

        let res = client.batch_get(keys).await?;
        assert_eq!(res.len(), 2usize.pow(NUM_BITS_KEY_PER_TXN));
    }

    // test scan
    let limit = 10;
    let res = client.scan(vec![].., limit).await?;
    assert_eq!(res.len(), limit as usize);

    // test batch_scan
    for batch_num in 1..4 {
        let _ = client
            .batch_scan(iter::repeat(vec![]..).take(batch_num), limit)
            .await?;
        // FIXME: `each_limit` parameter does no work as expected.
        // It limits the entries on each region of each rangqe, instead of each range.
        // assert_eq!(res.len(), limit as usize * batch_num);
    }

>>>>>>> 592089f1
    Fallible::Ok(())
}

// helper function
async fn get_u32(client: &RawClient, key: Vec<u8>) -> Fallible<u32> {
    let x = client.get(key).await?.unwrap();
    let boxed_slice = x.into_boxed_slice();
    let array: Box<[u8; 4]> = boxed_slice
        .try_into()
        .expect("Value should not exceed u32 (4 * u8)");
    Fallible::Ok(u32::from_be_bytes(*array))
}

// helper function
async fn get_txn_u32(txn: &Transaction, key: Vec<u8>) -> Fallible<u32> {
    let x = txn.get(key).await?.unwrap();
    let boxed_slice = x.into_boxed_slice();
    let array: Box<[u8; 4]> = boxed_slice
        .try_into()
        .expect("Value should not exceed u32 (4 * u8)");
    Fallible::Ok(u32::from_be_bytes(*array))
}

// helper function
fn gen_u32_keys(num: u32, rng: &mut impl Rng) -> HashSet<Vec<u8>> {
    let mut set = HashSet::new();
    for _ in 0..num {
        set.insert(rng.gen::<u32>().to_be_bytes().to_vec());
    }
    set
}

const ENV_PD_ADDRS: &str = "PD_ADDRS";

fn pd_addrs() -> Vec<String> {
    env::var(ENV_PD_ADDRS)
        .expect(&format!("Expected {}:", ENV_PD_ADDRS))
        .split(",")
        .map(From::from)
        .collect()
}<|MERGE_RESOLUTION|>--- conflicted
+++ resolved
@@ -438,7 +438,6 @@
     Fallible::Ok(())
 }
 
-<<<<<<< HEAD
 /// Only checks if we successfully update safepoint to PD.
 #[tokio::test]
 #[serial]
@@ -448,7 +447,8 @@
     let client = TransactionClient::new(config).await?;
     let res = client.gc(client.current_timestamp().await?).await?;
     assert!(res);
-=======
+    Fallible::Ok(())
+}
 /// Tests raw API when there are multiple regions.
 /// Write large volumes of data to enforce region splitting.
 /// In order to test `scan`, data is uniformly inserted.
@@ -503,7 +503,6 @@
         // assert_eq!(res.len(), limit as usize * batch_num);
     }
 
->>>>>>> 592089f1
     Fallible::Ok(())
 }
 
