--- conflicted
+++ resolved
@@ -1321,13 +1321,9 @@
 #[serial]
 async fn txn_scan_reverse_multi_regions() -> Result<()> {
     init().await?;
-<<<<<<< HEAD
-    let client = TransactionClient::new_with_config(pd_addrs(), Default::default()).await?;
-=======
-    let client =
-        TransactionClient::new_with_config(pd_addrs(), Config::default().with_default_keyspace())
-            .await?;
->>>>>>> 53e7a290
+    let client =
+        TransactionClient::new_with_config(pd_addrs(), Config::default().with_default_keyspace())
+            .await?;
 
     // Keys in `keys` should locate in different regions. See `init()` for boundary of regions.
     let keys: Vec<Key> = vec![
